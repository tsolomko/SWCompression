// Copyright (c) 2020 Timofey Solomko
// Licensed under MIT License
//
// See LICENSE for license information

import Foundation
import BitByteData

/// Provides functions for work with ZIP containers.
public class ZipContainer: Container {

    /**
     Contains user-defined extra fields. When either `ZipContainer.info(container:)` or `ZipContainer.open(container:)`
     function encounters extra field without built-in support, it uses this dictionary and tries to find a corresponding
     user-defined extra field. If an approriate custom extra field is found and successfully processed, then the result
     is stored in `ZipEntryInfo.customExtraFields`.

     To enable support of custom extra field one must add a new entry to this dictionary. The value of this entry must
     be a user-defined type which conforms to `ZipExtraField` protocol. The key must be equal to the ID of user-defined
     extra field and type's `id` property.

     - Warning: Modifying this dictionary while either `info(container:)` or `open(container:)` function is being
     executed may cause undefined behavior.
     */
    public static var customExtraFields = [UInt16: ZipExtraField.Type]()

    /**
     Processes ZIP container and returns an array of `ZipEntry` with information and data for all entries.

     - Important: The order of entries is defined by ZIP container and, particularly, by the creator of a given ZIP
     container. It is likely that directories will be encountered earlier than files stored in those directories, but no
     particular order is guaranteed.

     - Parameter container: ZIP container's data.

     - Throws: `ZipError` or any other error associated with compression type, depending on the type of the problem.
     It may indicate that either container is damaged or it might not be ZIP container at all.

     - Returns: Array of `ZipEntry`.
     */
    public static func open(container data: Data) throws -> [ZipEntry] {
        let helpers = try infoWithHelper(data)
        var entries = [ZipEntry]()

        for helper in helpers {
            if helper.entryInfo.type == .directory {
                entries.append(ZipEntry(helper.entryInfo, nil))
            } else {
                let entryDataResult = try ZipContainer.getEntryData(data, helper)
                entries.append(ZipEntry(helper.entryInfo, entryDataResult.data))
                guard !entryDataResult.crcError
                    else { throw ZipError.wrongCRC(entries) }
            }
        }

        return entries
    }

    private static func getEntryData(_ data: Data, _ helper: ZipEntryInfoHelper) throws -> (data: Data, crcError: Bool) {
        var uncompSize = helper.uncompSize
        var compSize = helper.compSize
        var crc32 = helper.entryInfo.crc

        let fileData: Data
        let byteReader = LittleEndianByteReader(data: data)
        byteReader.offset = helper.dataOffset
        switch helper.entryInfo.compressionMethod {
        case .copy:
            fileData = Data(byteReader.bytes(count: uncompSize.toInt()))
        case .deflate:
            let bitReader = LsbBitReader(byteReader)
            fileData = try Deflate.decompress(bitReader)
            // Sometimes `bitReader` has misaligned state after Deflate decompression,
            //  so we need to align before getting end index back.
            bitReader.align()
            byteReader.offset = bitReader.offset
        case .bzip2:
            #if (!SWCOMPRESSION_POD_ZIP) || (SWCOMPRESSION_POD_ZIP && SWCOMPRESSION_POD_BZ2)
                // BZip2 algorithm uses different bit numbering scheme.
                let bitReader = MsbBitReader(byteReader)
                fileData = try BZip2.decompress(bitReader)
                // Sometimes `bitReader` has misaligned state after BZip2 decompression,
                //  so we need to align before getting the end index back.
                bitReader.align()
                byteReader.offset = bitReader.offset
            #else
                throw ZipError.compressionNotSupported
            #endif
        case .lzma:
            #if (!SWCOMPRESSION_POD_ZIP) || (SWCOMPRESSION_POD_ZIP && SWCOMPRESSION_POD_LZMA)
                byteReader.offset += 4 // Skipping LZMA SDK version and size of properties.
                fileData = try LZMA.decompress(byteReader, LZMAProperties(byteReader), uncompSize.toInt())
            #else
                throw ZipError.compressionNotSupported
            #endif
        default:
            throw ZipError.compressionNotSupported
        }
        let realCompSize = byteReader.offset - helper.dataOffset

        if helper.hasDataDescriptor {
            // Now we need to parse data descriptor itself.
            // First, it might or might not have signature.
            let ddSignature = byteReader.uint32()
            if ddSignature != 0x08074b50 {
                byteReader.offset -= 4
            }
            // Now, let's update with values from data descriptor.
            crc32 = byteReader.uint32()
            if helper.zip64FieldsArePresent {
                compSize = byteReader.uint64()
                uncompSize = byteReader.uint64()
            } else {
                compSize = byteReader.uint64(fromBytes: 4)
                uncompSize = byteReader.uint64(fromBytes: 4)
            }
        }

        guard compSize == realCompSize && uncompSize == fileData.count
            else { throw ZipError.wrongSize }
        let crcError = crc32 != CheckSums.crc32(fileData)

        return (fileData, crcError)
    }

    /**
     Processes ZIP container and returns an array of `ZipEntryInfo` with information about entries in this container.

     - Important: The order of entries is defined by ZIP container and, particularly, by the creator of a given ZIP
     container. It is likely that directories will be encountered earlier than files stored in those directories, but no
     particular order is guaranteed.

     - Parameter container: ZIP container's data.

     - Throws: `ZipError`, which may indicate that either container is damaged or it might not be ZIP container at all.

     - Returns: Array of `ZipEntryInfo`.
     */
    public static func info(container data: Data) throws -> [ZipEntryInfo] {
        return try infoWithHelper(data).map { $0.entryInfo }
    }

    private static func infoWithHelper(_ data: Data) throws -> [ZipEntryInfoHelper] {
<<<<<<< HEAD
        let byteReader = LittleEndianByteReader(data: data)
=======
        // Valid ZIP container must contain at least an End of Central Directory record, which is at least 22 bytes long.
        guard data.count >= 22
            else { throw ZipError.notFoundCentralDirectoryEnd }

        let byteReader = ByteReader(data: data)
>>>>>>> fc38cc19
        var entries = [ZipEntryInfoHelper]()

        // First, we are looking for End of Central Directory record, specifically, for its signature.
        byteReader.offset = byteReader.size - 22 // 22 is a minimum amount which could take end of CD record.
        while true {
            // Check signature.
            if byteReader.uint32() == 0x06054b50 {
                // We found it!
                break
            }
            if byteReader.offset == 4 {
                throw ZipError.notFoundCentralDirectoryEnd
            }
            byteReader.offset -= 5
        }

        // Then we are reading End of Central Directory record.
        let endOfCD = try ZipEndOfCentralDirectory(byteReader)
        let cdEntries = endOfCD.cdEntries

        // Now we are ready to read Central Directory itself.
        // But first, we should check for "Archive extra data record" and skip it if present.
        byteReader.offset = endOfCD.cdOffset.toInt()
        if byteReader.uint32() == 0x08064b50 {
            byteReader.offset += byteReader.int(fromBytes: 4)
        } else {
            byteReader.offset -= 4
        }

        for _ in 0..<cdEntries {
            let entry = try ZipEntryInfoHelper(byteReader, endOfCD.currentDiskNumber)
            entries.append(entry)
            // Move to the next Central Directory entry.
            byteReader.offset = entry.nextCdEntryOffset
        }

        return entries
    }

}<|MERGE_RESOLUTION|>--- conflicted
+++ resolved
@@ -141,15 +141,11 @@
     }
 
     private static func infoWithHelper(_ data: Data) throws -> [ZipEntryInfoHelper] {
-<<<<<<< HEAD
-        let byteReader = LittleEndianByteReader(data: data)
-=======
         // Valid ZIP container must contain at least an End of Central Directory record, which is at least 22 bytes long.
         guard data.count >= 22
             else { throw ZipError.notFoundCentralDirectoryEnd }
 
-        let byteReader = ByteReader(data: data)
->>>>>>> fc38cc19
+        let byteReader = LittleEndianByteReader(data: data)
         var entries = [ZipEntryInfoHelper]()
 
         // First, we are looking for End of Central Directory record, specifically, for its signature.
