--- conflicted
+++ resolved
@@ -1,5 +1,4 @@
 # Changelog
-<<<<<<< HEAD
 v3.0.0
 ----------------
 #### test1
@@ -8,11 +7,10 @@
 - Enabled support for bzip2 and lzma compressed files in zip containers.
   - In CocoaPods configurations availability of such support depends on
     the presence of corresponding podspecs.
-=======
+
 v2.4.2
 ----------------
 - Fixed a problem, where ZipEntry.fileName was returning fileComment instead.
->>>>>>> 04001dca
 
 v2.4.1
 ----------------
