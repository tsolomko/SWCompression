// !$*UTF8*$!
{
	archiveVersion = 1;
	classes = {
	};
	objectVersion = 51;
	objects = {

/* Begin PBXBuildFile section */
		0602C8DF212184FA00B69EF5 /* LZMAProperties.swift in Sources */ = {isa = PBXBuildFile; fileRef = 0602C8DE212184FA00B69EF5 /* LZMAProperties.swift */; };
		0606CF8120641209002B6EE9 /* BuiltinExtraFields.swift in Sources */ = {isa = PBXBuildFile; fileRef = 0606CF8020641209002B6EE9 /* BuiltinExtraFields.swift */; };
		06092A1A1FA4CB0300DE9FD5 /* CompressionMethod.swift in Sources */ = {isa = PBXBuildFile; fileRef = 06092A191FA4CB0300DE9FD5 /* CompressionMethod.swift */; };
		06092A241FA4CC3D00DE9FD5 /* CompressionMethod+Zip.swift in Sources */ = {isa = PBXBuildFile; fileRef = 06092A231FA4CC3D00DE9FD5 /* CompressionMethod+Zip.swift */; };
		061C06211F0E89D900832F0C /* XZError.swift in Sources */ = {isa = PBXBuildFile; fileRef = 061C06201F0E89D900832F0C /* XZError.swift */; };
		061C06261F0E8A0300832F0C /* GzipError.swift in Sources */ = {isa = PBXBuildFile; fileRef = 061C06251F0E8A0300832F0C /* GzipError.swift */; };
		061C062B1F0E8A1D00832F0C /* GzipHeader.swift in Sources */ = {isa = PBXBuildFile; fileRef = 061C062A1F0E8A1D00832F0C /* GzipHeader.swift */; };
		061C06301F0E8A4900832F0C /* ZlibError.swift in Sources */ = {isa = PBXBuildFile; fileRef = 061C062F1F0E8A4900832F0C /* ZlibError.swift */; };
		061C06351F0E8A5F00832F0C /* ZlibHeader.swift in Sources */ = {isa = PBXBuildFile; fileRef = 061C06341F0E8A5F00832F0C /* ZlibHeader.swift */; };
		061C063D1F0E8AB700832F0C /* ZipError.swift in Sources */ = {isa = PBXBuildFile; fileRef = 061C063C1F0E8AB700832F0C /* ZipError.swift */; };
		061C06421F0E8AD500832F0C /* ZipEntry.swift in Sources */ = {isa = PBXBuildFile; fileRef = 061C06411F0E8AD500832F0C /* ZipEntry.swift */; };
		061C06481F0E8FF500832F0C /* ZipCentralDirectoryEntry.swift in Sources */ = {isa = PBXBuildFile; fileRef = 061C06471F0E8FF500832F0C /* ZipCentralDirectoryEntry.swift */; };
		061C064D1F0E901C00832F0C /* ZipLocalHeader.swift in Sources */ = {isa = PBXBuildFile; fileRef = 061C064C1F0E901C00832F0C /* ZipLocalHeader.swift */; };
		061C06521F0E904600832F0C /* ZipEndOfCentralDirectory.swift in Sources */ = {isa = PBXBuildFile; fileRef = 061C06511F0E904600832F0C /* ZipEndOfCentralDirectory.swift */; };
		061C06571F0E90C800832F0C /* TarError.swift in Sources */ = {isa = PBXBuildFile; fileRef = 061C06561F0E90C800832F0C /* TarError.swift */; };
		061C065C1F0E90E600832F0C /* TarEntry.swift in Sources */ = {isa = PBXBuildFile; fileRef = 061C065B1F0E90E600832F0C /* TarEntry.swift */; };
		0620F4941F8E21BC001C9B7A /* Permissions.swift in Sources */ = {isa = PBXBuildFile; fileRef = 0620F4931F8E21BC001C9B7A /* Permissions.swift */; };
		0620F4991F8E21F8001C9B7A /* DosAttributes.swift in Sources */ = {isa = PBXBuildFile; fileRef = 0620F4981F8E21F8001C9B7A /* DosAttributes.swift */; };
		0620F4A81F8E2450001C9B7A /* ContainerEntryType.swift in Sources */ = {isa = PBXBuildFile; fileRef = 0620F4A71F8E2450001C9B7A /* ContainerEntryType.swift */; };
		0620F4AE1F8E246E001C9B7A /* Container.swift in Sources */ = {isa = PBXBuildFile; fileRef = 0620F4AD1F8E246E001C9B7A /* Container.swift */; };
		0620F4B31F8E2477001C9B7A /* ContainerEntry.swift in Sources */ = {isa = PBXBuildFile; fileRef = 0620F4B21F8E2477001C9B7A /* ContainerEntry.swift */; };
		0620F4B81F8E248C001C9B7A /* ContainerEntryInfo.swift in Sources */ = {isa = PBXBuildFile; fileRef = 0620F4B71F8E248C001C9B7A /* ContainerEntryInfo.swift */; };
		0620F4BE1F8E24AA001C9B7A /* Archive.swift in Sources */ = {isa = PBXBuildFile; fileRef = 0620F4BD1F8E24AA001C9B7A /* Archive.swift */; };
		0620F4C31F8E24B6001C9B7A /* CompressionAlgorithm.swift in Sources */ = {isa = PBXBuildFile; fileRef = 0620F4C21F8E24B6001C9B7A /* CompressionAlgorithm.swift */; };
		0620F4C81F8E24BF001C9B7A /* DecompressionAlgorithm.swift in Sources */ = {isa = PBXBuildFile; fileRef = 0620F4C71F8E24BF001C9B7A /* DecompressionAlgorithm.swift */; };
		0625C49F1FB4B92F00A52C43 /* CompressionMethod+7z.swift in Sources */ = {isa = PBXBuildFile; fileRef = 0625C49E1FB4B92F00A52C43 /* CompressionMethod+7z.swift */; };
		0627A4D320FE521C0023987C /* test_unicode.7z in Resources */ = {isa = PBXBuildFile; fileRef = 0627A4D220FE521B0023987C /* test_unicode.7z */; };
		062C1D7C1F8FCA9300917968 /* TarExtendedHeader.swift in Sources */ = {isa = PBXBuildFile; fileRef = 062C1D7B1F8FCA9300917968 /* TarExtendedHeader.swift */; };
		062D591421248758003543BD /* test_delta_filter.xz in Resources */ = {isa = PBXBuildFile; fileRef = 062D591321248757003543BD /* test_delta_filter.xz */; };
		0631CB061F81109E00A2E0AB /* Deflate+Constants.swift in Sources */ = {isa = PBXBuildFile; fileRef = 0631CB051F81109E00A2E0AB /* Deflate+Constants.swift */; };
		0634D9831F5207C30002B675 /* SuffixArray.swift in Sources */ = {isa = PBXBuildFile; fileRef = 0634D9821F5207C30002B675 /* SuffixArray.swift */; };
		063DF10D1DE1F07800F38082 /* Extensions.swift in Sources */ = {isa = PBXBuildFile; fileRef = 063DF1061DE1F07800F38082 /* Extensions.swift */; };
		063DF1131DE1F07800F38082 /* DecodingTree.swift in Sources */ = {isa = PBXBuildFile; fileRef = 063DF1081DE1F07800F38082 /* DecodingTree.swift */; };
		0642998B206017590044BA0C /* ZipExtraField.swift in Sources */ = {isa = PBXBuildFile; fileRef = 0642998A206017590044BA0C /* ZipExtraField.swift */; };
		064512871F82CE63006490BA /* 7zCoder+Equatable.swift in Sources */ = {isa = PBXBuildFile; fileRef = 064512861F82CE63006490BA /* 7zCoder+Equatable.swift */; };
		064D01A920FD071300CAE058 /* текстовый файл.answer in Resources */ = {isa = PBXBuildFile; fileRef = 064D01A820FD071300CAE058 /* текстовый файл.answer */; };
		064D01AC20FD077D00CAE058 /* test_unicode_ustar.tar in Resources */ = {isa = PBXBuildFile; fileRef = 064D01AA20FD077D00CAE058 /* test_unicode_ustar.tar */; };
		064D01AD20FD077D00CAE058 /* test_unicode_pax.tar in Resources */ = {isa = PBXBuildFile; fileRef = 064D01AB20FD077D00CAE058 /* test_unicode_pax.tar */; };
		064DF453245618A300D285F3 /* bad_cd_ext_ts.zip in Resources */ = {isa = PBXBuildFile; fileRef = 064DF452245618A300D285F3 /* bad_cd_ext_ts.zip */; };
		064F72241F1E5D4400017297 /* 7zContainer.swift in Sources */ = {isa = PBXBuildFile; fileRef = 064F72231F1E5D4400017297 /* 7zContainer.swift */; };
		064F72291F1E638A00017297 /* 7zError.swift in Sources */ = {isa = PBXBuildFile; fileRef = 064F72281F1E638A00017297 /* 7zError.swift */; };
		0651461E1FA8E004007F83F4 /* XZStreamHeader.swift in Sources */ = {isa = PBXBuildFile; fileRef = 0651461D1FA8E004007F83F4 /* XZStreamHeader.swift */; };
		065146231FA8E20C007F83F4 /* XZBlock.swift in Sources */ = {isa = PBXBuildFile; fileRef = 065146221FA8E20C007F83F4 /* XZBlock.swift */; };
		06516B76213938B000C9823B /* Sha256.swift in Sources */ = {isa = PBXBuildFile; fileRef = 06516B75213938B000C9823B /* Sha256.swift */; };
		06516B782139505800C9823B /* Sha256Tests.swift in Sources */ = {isa = PBXBuildFile; fileRef = 06516B772139505800C9823B /* Sha256Tests.swift */; };
		0651FEC21F8E2E9100C49646 /* ContainerEntryType+Tar.swift in Sources */ = {isa = PBXBuildFile; fileRef = 0651FEC11F8E2E9100C49646 /* ContainerEntryType+Tar.swift */; };
		0656B8261F8A960700111605 /* TarEntryInfo.swift in Sources */ = {isa = PBXBuildFile; fileRef = 0656B8251F8A960700111605 /* TarEntryInfo.swift */; };
		0656B82B1F8A979A00111605 /* ByteReader+Tar.swift in Sources */ = {isa = PBXBuildFile; fileRef = 0656B82A1F8A979A00111605 /* ByteReader+Tar.swift */; };
		06595E0E1F1E8252006501C2 /* 7zFolder.swift in Sources */ = {isa = PBXBuildFile; fileRef = 06595E0D1F1E8252006501C2 /* 7zFolder.swift */; };
		06595E131F1E90C2006501C2 /* 7zCoder.swift in Sources */ = {isa = PBXBuildFile; fileRef = 06595E121F1E90C2006501C2 /* 7zCoder.swift */; };
		065D0ADC1F2B9D9100CE2DA8 /* 7zEntryInfo.swift in Sources */ = {isa = PBXBuildFile; fileRef = 065D0ADB1F2B9D9100CE2DA8 /* 7zEntryInfo.swift */; };
		067518361E2A86F700D16354 /* ZipContainer.swift in Sources */ = {isa = PBXBuildFile; fileRef = 067518351E2A86F700D16354 /* ZipContainer.swift */; };
		0686A63B1FA4C07D00E89C9E /* FileSystemType.swift in Sources */ = {isa = PBXBuildFile; fileRef = 0686A63A1FA4C07D00E89C9E /* FileSystemType.swift */; };
		0686A6401FA4C18800E89C9E /* FileSystemType+Gzip.swift in Sources */ = {isa = PBXBuildFile; fileRef = 0686A63F1FA4C18800E89C9E /* FileSystemType+Gzip.swift */; };
		0686A6451FA4C47300E89C9E /* FileSystemType+Zip.swift in Sources */ = {isa = PBXBuildFile; fileRef = 0686A6441FA4C47300E89C9E /* FileSystemType+Zip.swift */; };
		068D070221368242002A6C3B /* DeltaFilter.swift in Sources */ = {isa = PBXBuildFile; fileRef = 068D070121368242002A6C3B /* DeltaFilter.swift */; };
		068D070421368617002A6C3B /* test_delta_filter.7z in Resources */ = {isa = PBXBuildFile; fileRef = 068D070321368617002A6C3B /* test_delta_filter.7z */; };
		06912BD21F5C8F3D0070BB60 /* Deflate+Lengths.swift in Sources */ = {isa = PBXBuildFile; fileRef = 06912BD11F5C8F3D0070BB60 /* Deflate+Lengths.swift */; };
		0694A74D1F7C0DF00023BC99 /* BurrowsWheeler.swift in Sources */ = {isa = PBXBuildFile; fileRef = 0694A74C1F7C0DF00023BC99 /* BurrowsWheeler.swift */; };
		06955E491F65C761004D5D79 /* BZip2+Lengths.swift in Sources */ = {isa = PBXBuildFile; fileRef = 06955E481F65C761004D5D79 /* BZip2+Lengths.swift */; };
		069864CA21403CE700755D9B /* test_sha256.xz in Resources */ = {isa = PBXBuildFile; fileRef = 069864C921403CE700755D9B /* test_sha256.xz */; };
		0698B10921048FB800A7C551 /* TarCreateError.swift in Sources */ = {isa = PBXBuildFile; fileRef = 0698B10821048FB800A7C551 /* TarCreateError.swift */; };
		0698B10B2104E11200A7C551 /* test_gnu_inc_format.tar in Resources */ = {isa = PBXBuildFile; fileRef = 0698B10A2104E11200A7C551 /* test_gnu_inc_format.tar */; };
		0698B10D2106136500A7C551 /* test_big_num_field.tar in Resources */ = {isa = PBXBuildFile; fileRef = 0698B10C2106136500A7C551 /* test_big_num_field.tar */; };
		0698B10F2106344200A7C551 /* test_negative_mtime.tar in Resources */ = {isa = PBXBuildFile; fileRef = 0698B10E2106344200A7C551 /* test_negative_mtime.tar */; };
		069AC20D1E02DB1D0041AC13 /* LZMA.swift in Sources */ = {isa = PBXBuildFile; fileRef = 069AC20C1E02DB1D0041AC13 /* LZMA.swift */; };
		069D0FF01E0D6CB600D8AA87 /* LZMARangeDecoder.swift in Sources */ = {isa = PBXBuildFile; fileRef = 069D0FEF1E0D6CB600D8AA87 /* LZMARangeDecoder.swift */; };
		069D0FF51E0D6CD000D8AA87 /* LZMABitTreeDecoder.swift in Sources */ = {isa = PBXBuildFile; fileRef = 069D0FF41E0D6CD000D8AA87 /* LZMABitTreeDecoder.swift */; };
		069D0FFA1E0D6CE900D8AA87 /* LZMALenDecoder.swift in Sources */ = {isa = PBXBuildFile; fileRef = 069D0FF91E0D6CE900D8AA87 /* LZMALenDecoder.swift */; };
		06A1727E1FA5C0D90048A89C /* LZMADecoder.swift in Sources */ = {isa = PBXBuildFile; fileRef = 06A1727D1FA5C0D90048A89C /* LZMADecoder.swift */; };
		06A172831FA5D3770048A89C /* LZMA2Decoder.swift in Sources */ = {isa = PBXBuildFile; fileRef = 06A172821FA5D3770048A89C /* LZMA2Decoder.swift */; };
		06A172881FA5DC460048A89C /* LZMAConstants.swift in Sources */ = {isa = PBXBuildFile; fileRef = 06A172871FA5DC460048A89C /* LZMAConstants.swift */; };
		06A2A30721DB71D900D33ABB /* ZipEntryInfoHelper.swift in Sources */ = {isa = PBXBuildFile; fileRef = 06A2A30621DB71D900D33ABB /* ZipEntryInfoHelper.swift */; };
		06A393391DE0709300182E12 /* GzipArchive.swift in Sources */ = {isa = PBXBuildFile; fileRef = 063364E21DC52979007E313F /* GzipArchive.swift */; };
		06A3933A1DE0709300182E12 /* ZlibArchive.swift in Sources */ = {isa = PBXBuildFile; fileRef = 064492581DC606D400F10981 /* ZlibArchive.swift */; };
		06A3933B1DE0709300182E12 /* Deflate.swift in Sources */ = {isa = PBXBuildFile; fileRef = 061FCE251DBCC4BE0052F7BE /* Deflate.swift */; };
		06A3933C1DE0709300182E12 /* BZip2.swift in Sources */ = {isa = PBXBuildFile; fileRef = 06FED40B1DD7717E0013DFB2 /* BZip2.swift */; };
		06A960511F1E7D040078E6D1 /* 7zStreamInfo.swift in Sources */ = {isa = PBXBuildFile; fileRef = 06A960501F1E7D040078E6D1 /* 7zStreamInfo.swift */; };
		06A960561F1E7D0B0078E6D1 /* 7zPackInfo.swift in Sources */ = {isa = PBXBuildFile; fileRef = 06A960551F1E7D0B0078E6D1 /* 7zPackInfo.swift */; };
		06A9605B1F1E7D990078E6D1 /* 7zHeader.swift in Sources */ = {isa = PBXBuildFile; fileRef = 06A9605A1F1E7D990078E6D1 /* 7zHeader.swift */; };
		06A960601F1E7DE20078E6D1 /* 7zFileInfo.swift in Sources */ = {isa = PBXBuildFile; fileRef = 06A9605F1F1E7DE20078E6D1 /* 7zFileInfo.swift */; };
		06A960651F1E7DF60078E6D1 /* 7zCoderInfo.swift in Sources */ = {isa = PBXBuildFile; fileRef = 06A960641F1E7DF60078E6D1 /* 7zCoderInfo.swift */; };
		06A9606A1F1E7E0D0078E6D1 /* 7zSubstreamInfo.swift in Sources */ = {isa = PBXBuildFile; fileRef = 06A960691F1E7E0D0078E6D1 /* 7zSubstreamInfo.swift */; };
		06ADB2D91EBCEFA60053A188 /* TarContainer.swift in Sources */ = {isa = PBXBuildFile; fileRef = 06ADB2D81EBCEFA60053A188 /* TarContainer.swift */; };
		06B15D9D210E17FC00AF2EA1 /* TarCreateTests.swift in Sources */ = {isa = PBXBuildFile; fileRef = 06B15D9C210E17FC00AF2EA1 /* TarCreateTests.swift */; };
		06B689581F278815007C9316 /* 7zProperty.swift in Sources */ = {isa = PBXBuildFile; fileRef = 06B689571F278815007C9316 /* 7zProperty.swift */; };
		06BAC5941F8CFF28002443F4 /* ZipEntryInfo.swift in Sources */ = {isa = PBXBuildFile; fileRef = 06BAC5931F8CFF28002443F4 /* ZipEntryInfo.swift */; };
		06BB8F301E0C2C720079FB9E /* LZMA2.swift in Sources */ = {isa = PBXBuildFile; fileRef = 06BB8F2F1E0C2C720079FB9E /* LZMA2.swift */; };
		06CC3FDD1F8AAE8B00BD576D /* MsbBitReader+7z.swift in Sources */ = {isa = PBXBuildFile; fileRef = 06CC3FDC1F8AAE8B00BD576D /* MsbBitReader+7z.swift */; };
		06CC3FE21F8AAF3100BD576D /* ByteReader+XZ.swift in Sources */ = {isa = PBXBuildFile; fileRef = 06CC3FE11F8AAF3100BD576D /* ByteReader+XZ.swift */; };
		06CDFC9E1F111D2600292758 /* Deflate+Compress.swift in Sources */ = {isa = PBXBuildFile; fileRef = 06CDFC9D1F111D2600292758 /* Deflate+Compress.swift */; };
		06CDFCA31F111D6C00292758 /* BZip2Error.swift in Sources */ = {isa = PBXBuildFile; fileRef = 06CDFCA21F111D6C00292758 /* BZip2Error.swift */; };
		06CDFCA81F111D9700292758 /* DeflateError.swift in Sources */ = {isa = PBXBuildFile; fileRef = 06CDFCA71F111D9700292758 /* DeflateError.swift */; };
		06CDFCAD1F111DBE00292758 /* LZMAError.swift in Sources */ = {isa = PBXBuildFile; fileRef = 06CDFCAC1F111DBE00292758 /* LZMAError.swift */; };
		06CDFCB21F111DEC00292758 /* LZMA2Error.swift in Sources */ = {isa = PBXBuildFile; fileRef = 06CDFCB11F111DEC00292758 /* LZMA2Error.swift */; };
		06CFF6B22078C5A5003B8375 /* TarEntryInfoProvider.swift in Sources */ = {isa = PBXBuildFile; fileRef = 06CFF6B12078C5A5003B8375 /* TarEntryInfoProvider.swift */; };
		06D3802E21E36190008B50C6 /* Code.swift in Sources */ = {isa = PBXBuildFile; fileRef = 06D3802D21E36190008B50C6 /* Code.swift */; };
		06D42DA52067B46800C1A98B /* test_custom_extra_field.zip in Resources */ = {isa = PBXBuildFile; fileRef = 06D42DA42067B46800C1A98B /* test_custom_extra_field.zip */; };
		06D42DA72067B71000C1A98B /* TestZipExtraField.swift in Sources */ = {isa = PBXBuildFile; fileRef = 06D42DA62067B71000C1A98B /* TestZipExtraField.swift */; };
		06D95AC11F4C54E0006B46AC /* BZip2+Compress.swift in Sources */ = {isa = PBXBuildFile; fileRef = 06D95AC01F4C54E0006B46AC /* BZip2+Compress.swift */; };
		06DDB1711F8190D400035BEF /* BZip2+BlockSize.swift in Sources */ = {isa = PBXBuildFile; fileRef = 06DDB1701F8190D400035BEF /* BZip2+BlockSize.swift */; };
		06DE29B81FB7024C0098A761 /* ByteReader+Zip.swift in Sources */ = {isa = PBXBuildFile; fileRef = 06DE29B71FB7024C0098A761 /* ByteReader+Zip.swift */; };
		06E2346C1E068E9600F18798 /* XZArchive.swift in Sources */ = {isa = PBXBuildFile; fileRef = 06E2346B1E068E9600F18798 /* XZArchive.swift */; };
		06E234821E06A6C200F18798 /* CheckSums.swift in Sources */ = {isa = PBXBuildFile; fileRef = 06E234811E06A6C200F18798 /* CheckSums.swift */; };
		06E6A6391F5C0FBB00D04856 /* CodeLength.swift in Sources */ = {isa = PBXBuildFile; fileRef = 06E6A6381F5C0FBB00D04856 /* CodeLength.swift */; };
		06F0659A1FFB761600312A82 /* SWCompression.framework in Frameworks */ = {isa = PBXBuildFile; fileRef = 06BE1AC81DB410F100EE0F59 /* SWCompression.framework */; };
		06F066131FFB763300312A82 /* Constants.swift in Sources */ = {isa = PBXBuildFile; fileRef = 06F065A11FFB763300312A82 /* Constants.swift */; };
		06F066141FFB763300312A82 /* DeflateCompressionTests.swift in Sources */ = {isa = PBXBuildFile; fileRef = 06F065A21FFB763300312A82 /* DeflateCompressionTests.swift */; };
		06F066151FFB763300312A82 /* ZlibTests.swift in Sources */ = {isa = PBXBuildFile; fileRef = 06F065A31FFB763300312A82 /* ZlibTests.swift */; };
		06F066161FFB763300312A82 /* ZipTests.swift in Sources */ = {isa = PBXBuildFile; fileRef = 06F065A41FFB763300312A82 /* ZipTests.swift */; };
		06F066171FFB763300312A82 /* BZip2Tests.swift in Sources */ = {isa = PBXBuildFile; fileRef = 06F065A51FFB763300312A82 /* BZip2Tests.swift */; };
		06F066181FFB763300312A82 /* TarTests.swift in Sources */ = {isa = PBXBuildFile; fileRef = 06F065A61FFB763300312A82 /* TarTests.swift */; };
		06F066191FFB763300312A82 /* GzipTests.swift in Sources */ = {isa = PBXBuildFile; fileRef = 06F065A71FFB763300312A82 /* GzipTests.swift */; };
		06F0661B1FFB763300312A82 /* XzTests.swift in Sources */ = {isa = PBXBuildFile; fileRef = 06F065A91FFB763300312A82 /* XzTests.swift */; };
		06F0661C1FFB763300312A82 /* SevenZipTests.swift in Sources */ = {isa = PBXBuildFile; fileRef = 06F065AA1FFB763300312A82 /* SevenZipTests.swift */; };
		06F0661D1FFB763300312A82 /* LzmaTests.swift in Sources */ = {isa = PBXBuildFile; fileRef = 06F065AB1FFB763300312A82 /* LzmaTests.swift */; };
		06F0661E1FFB763300312A82 /* BZip2CompressionTests.swift in Sources */ = {isa = PBXBuildFile; fileRef = 06F065AC1FFB763300312A82 /* BZip2CompressionTests.swift */; };
		06F0661F1FFB763300312A82 /* test3.answer in Resources */ = {isa = PBXBuildFile; fileRef = 06F065AF1FFB763300312A82 /* test3.answer */; };
		06F066201FFB763300312A82 /* test1.answer in Resources */ = {isa = PBXBuildFile; fileRef = 06F065B01FFB763300312A82 /* test1.answer */; };
		06F066211FFB763300312A82 /* test9.answer in Resources */ = {isa = PBXBuildFile; fileRef = 06F065B11FFB763300312A82 /* test9.answer */; };
		06F066221FFB763300312A82 /* test5.answer in Resources */ = {isa = PBXBuildFile; fileRef = 06F065B21FFB763300312A82 /* test5.answer */; };
		06F066231FFB763300312A82 /* test7.answer in Resources */ = {isa = PBXBuildFile; fileRef = 06F065B31FFB763300312A82 /* test7.answer */; };
		06F066241FFB763400312A82 /* test2.answer in Resources */ = {isa = PBXBuildFile; fileRef = 06F065B41FFB763300312A82 /* test2.answer */; };
		06F066251FFB763400312A82 /* test8.answer in Resources */ = {isa = PBXBuildFile; fileRef = 06F065B51FFB763300312A82 /* test8.answer */; };
		06F066261FFB763400312A82 /* test4.answer in Resources */ = {isa = PBXBuildFile; fileRef = 06F065B61FFB763300312A82 /* test4.answer */; };
		06F066271FFB763400312A82 /* test6.answer in Resources */ = {isa = PBXBuildFile; fileRef = 06F065B71FFB763300312A82 /* test6.answer */; };
		06F066281FFB763400312A82 /* test5.gz in Resources */ = {isa = PBXBuildFile; fileRef = 06F065B91FFB763300312A82 /* test5.gz */; };
		06F066291FFB763400312A82 /* test1.gz in Resources */ = {isa = PBXBuildFile; fileRef = 06F065BA1FFB763300312A82 /* test1.gz */; };
		06F0662A1FFB763400312A82 /* test4.gz in Resources */ = {isa = PBXBuildFile; fileRef = 06F065BB1FFB763300312A82 /* test4.gz */; };
		06F0662B1FFB763400312A82 /* test3.gz in Resources */ = {isa = PBXBuildFile; fileRef = 06F065BC1FFB763300312A82 /* test3.gz */; };
		06F0662C1FFB763400312A82 /* test7.gz in Resources */ = {isa = PBXBuildFile; fileRef = 06F065BD1FFB763300312A82 /* test7.gz */; };
		06F0662D1FFB763400312A82 /* test6.gz in Resources */ = {isa = PBXBuildFile; fileRef = 06F065BE1FFB763300312A82 /* test6.gz */; };
		06F0662E1FFB763400312A82 /* test2.gz in Resources */ = {isa = PBXBuildFile; fileRef = 06F065BF1FFB763300312A82 /* test2.gz */; };
		06F0662F1FFB763400312A82 /* test9.gz in Resources */ = {isa = PBXBuildFile; fileRef = 06F065C01FFB763300312A82 /* test9.gz */; };
		06F066301FFB763400312A82 /* test_multi.gz in Resources */ = {isa = PBXBuildFile; fileRef = 06F065C11FFB763300312A82 /* test_multi.gz */; };
		06F066311FFB763400312A82 /* test8.gz in Resources */ = {isa = PBXBuildFile; fileRef = 06F065C21FFB763300312A82 /* test8.gz */; };
		06F066321FFB763400312A82 /* test.zlib in Resources */ = {isa = PBXBuildFile; fileRef = 06F065C41FFB763300312A82 /* test.zlib */; };
		06F066331FFB763400312A82 /* random_file.zlib in Resources */ = {isa = PBXBuildFile; fileRef = 06F065C51FFB763300312A82 /* random_file.zlib */; };
		06F066341FFB763400312A82 /* test1.xz in Resources */ = {isa = PBXBuildFile; fileRef = 06F065C71FFB763300312A82 /* test1.xz */; };
		06F066351FFB763400312A82 /* test5.xz in Resources */ = {isa = PBXBuildFile; fileRef = 06F065C81FFB763300312A82 /* test5.xz */; };
		06F066361FFB763400312A82 /* test4.xz in Resources */ = {isa = PBXBuildFile; fileRef = 06F065C91FFB763300312A82 /* test4.xz */; };
		06F066371FFB763400312A82 /* test_multi_pad.xz in Resources */ = {isa = PBXBuildFile; fileRef = 06F065CA1FFB763300312A82 /* test_multi_pad.xz */; };
		06F066381FFB763400312A82 /* test9.xz in Resources */ = {isa = PBXBuildFile; fileRef = 06F065CB1FFB763300312A82 /* test9.xz */; };
		06F066391FFB763400312A82 /* test8.xz in Resources */ = {isa = PBXBuildFile; fileRef = 06F065CC1FFB763300312A82 /* test8.xz */; };
		06F0663A1FFB763400312A82 /* test_multi.xz in Resources */ = {isa = PBXBuildFile; fileRef = 06F065CD1FFB763300312A82 /* test_multi.xz */; };
		06F0663B1FFB763400312A82 /* test7.xz in Resources */ = {isa = PBXBuildFile; fileRef = 06F065CE1FFB763300312A82 /* test7.xz */; };
		06F0663C1FFB763400312A82 /* test3.xz in Resources */ = {isa = PBXBuildFile; fileRef = 06F065CF1FFB763300312A82 /* test3.xz */; };
		06F0663D1FFB763400312A82 /* test2.xz in Resources */ = {isa = PBXBuildFile; fileRef = 06F065D01FFB763300312A82 /* test2.xz */; };
		06F0663E1FFB763400312A82 /* test6.xz in Resources */ = {isa = PBXBuildFile; fileRef = 06F065D11FFB763300312A82 /* test6.xz */; };
		06F066401FFB763400312A82 /* test_zip_bzip2.zip in Resources */ = {isa = PBXBuildFile; fileRef = 06F065D41FFB763300312A82 /* test_zip_bzip2.zip */; };
		06F066411FFB763400312A82 /* test_empty_dir.zip in Resources */ = {isa = PBXBuildFile; fileRef = 06F065D51FFB763300312A82 /* test_empty_dir.zip */; };
		06F066421FFB763400312A82 /* test_win.zip in Resources */ = {isa = PBXBuildFile; fileRef = 06F065D61FFB763300312A82 /* test_win.zip */; };
		06F066431FFB763400312A82 /* test_unicode.zip in Resources */ = {isa = PBXBuildFile; fileRef = 06F065D71FFB763300312A82 /* test_unicode.zip */; };
		06F066441FFB763400312A82 /* test_data_descriptor.zip in Resources */ = {isa = PBXBuildFile; fileRef = 06F065D81FFB763300312A82 /* test_data_descriptor.zip */; };
		06F066451FFB763400312A82 /* test_zip_lzma.zip in Resources */ = {isa = PBXBuildFile; fileRef = 06F065D91FFB763300312A82 /* test_zip_lzma.zip */; };
		06F066461FFB763400312A82 /* test_empty_file.zip in Resources */ = {isa = PBXBuildFile; fileRef = 06F065DA1FFB763300312A82 /* test_empty_file.zip */; };
		06F066471FFB763400312A82 /* test_empty_cont.zip in Resources */ = {isa = PBXBuildFile; fileRef = 06F065DB1FFB763300312A82 /* test_empty_cont.zip */; };
		06F066481FFB763400312A82 /* SWCompressionSourceCode.zip in Resources */ = {isa = PBXBuildFile; fileRef = 06F065DC1FFB763300312A82 /* SWCompressionSourceCode.zip */; };
		06F066491FFB763400312A82 /* test_zip64.zip in Resources */ = {isa = PBXBuildFile; fileRef = 06F065DD1FFB763300312A82 /* test_zip64.zip */; };
		06F0664B1FFB763400312A82 /* test.tar in Resources */ = {isa = PBXBuildFile; fileRef = 06F065E01FFB763300312A82 /* test.tar */; };
		06F0664C1FFB763400312A82 /* test_pax.tar in Resources */ = {isa = PBXBuildFile; fileRef = 06F065E21FFB763300312A82 /* test_pax.tar */; };
		06F0664D1FFB763400312A82 /* test_ustar.tar in Resources */ = {isa = PBXBuildFile; fileRef = 06F065E31FFB763300312A82 /* test_ustar.tar */; };
		06F0664E1FFB763400312A82 /* test_v7.tar in Resources */ = {isa = PBXBuildFile; fileRef = 06F065E41FFB763300312A82 /* test_v7.tar */; };
		06F0664F1FFB763400312A82 /* test_oldgnu.tar in Resources */ = {isa = PBXBuildFile; fileRef = 06F065E51FFB763300312A82 /* test_oldgnu.tar */; };
		06F066501FFB763400312A82 /* test_gnu.tar in Resources */ = {isa = PBXBuildFile; fileRef = 06F065E61FFB763300312A82 /* test_gnu.tar */; };
		06F066511FFB763400312A82 /* test_empty_dir.tar in Resources */ = {isa = PBXBuildFile; fileRef = 06F065E71FFB763300312A82 /* test_empty_dir.tar */; };
		06F066521FFB763400312A82 /* long_test_gnu.tar in Resources */ = {isa = PBXBuildFile; fileRef = 06F065E91FFB763300312A82 /* long_test_gnu.tar */; };
		06F066531FFB763400312A82 /* long_test_pax.tar in Resources */ = {isa = PBXBuildFile; fileRef = 06F065EA1FFB763300312A82 /* long_test_pax.tar */; };
		06F066541FFB763400312A82 /* long_test_oldgnu.tar in Resources */ = {isa = PBXBuildFile; fileRef = 06F065EB1FFB763300312A82 /* long_test_oldgnu.tar */; };
		06F066551FFB763400312A82 /* test_empty_cont.tar in Resources */ = {isa = PBXBuildFile; fileRef = 06F065EC1FFB763300312A82 /* test_empty_cont.tar */; };
		06F066561FFB763400312A82 /* SWCompressionSourceCode.tar in Resources */ = {isa = PBXBuildFile; fileRef = 06F065ED1FFB763300312A82 /* SWCompressionSourceCode.tar */; };
		06F066571FFB763400312A82 /* test_empty_file.tar in Resources */ = {isa = PBXBuildFile; fileRef = 06F065EE1FFB763300312A82 /* test_empty_file.tar */; };
		06F066581FFB763400312A82 /* full_test.tar in Resources */ = {isa = PBXBuildFile; fileRef = 06F065EF1FFB763300312A82 /* full_test.tar */; };
		06F066591FFB763400312A82 /* test_win.tar in Resources */ = {isa = PBXBuildFile; fileRef = 06F065F01FFB763300312A82 /* test_win.tar */; };
		06F0665A1FFB763400312A82 /* test11.lzma in Resources */ = {isa = PBXBuildFile; fileRef = 06F065F21FFB763300312A82 /* test11.lzma */; };
		06F0665B1FFB763400312A82 /* test10.lzma in Resources */ = {isa = PBXBuildFile; fileRef = 06F065F31FFB763300312A82 /* test10.lzma */; };
		06F0665C1FFB763400312A82 /* test9.lzma in Resources */ = {isa = PBXBuildFile; fileRef = 06F065F41FFB763300312A82 /* test9.lzma */; };
		06F0665D1FFB763400312A82 /* test8.lzma in Resources */ = {isa = PBXBuildFile; fileRef = 06F065F51FFB763300312A82 /* test8.lzma */; };
		06F0665E1FFB763400312A82 /* test_empty_cont.7z in Resources */ = {isa = PBXBuildFile; fileRef = 06F065F71FFB763300312A82 /* test_empty_cont.7z */; };
		06F0665F1FFB763400312A82 /* test_multi_blocks.7z in Resources */ = {isa = PBXBuildFile; fileRef = 06F065F81FFB763300312A82 /* test_multi_blocks.7z */; };
		06F066601FFB763400312A82 /* test_7z_copy.7z in Resources */ = {isa = PBXBuildFile; fileRef = 06F065F91FFB763300312A82 /* test_7z_copy.7z */; };
		06F066611FFB763400312A82 /* test_single_thread.7z in Resources */ = {isa = PBXBuildFile; fileRef = 06F065FA1FFB763300312A82 /* test_single_thread.7z */; };
		06F066621FFB763400312A82 /* test_all_timestamps.7z in Resources */ = {isa = PBXBuildFile; fileRef = 06F065FB1FFB763300312A82 /* test_all_timestamps.7z */; };
		06F066631FFB763400312A82 /* test_complicated_coding_scheme.7z in Resources */ = {isa = PBXBuildFile; fileRef = 06F065FC1FFB763300312A82 /* test_complicated_coding_scheme.7z */; };
		06F066641FFB763400312A82 /* test_anti_file.7z in Resources */ = {isa = PBXBuildFile; fileRef = 06F065FD1FFB763300312A82 /* test_anti_file.7z */; };
		06F066651FFB763400312A82 /* test_encrypted_header.7z in Resources */ = {isa = PBXBuildFile; fileRef = 06F065FE1FFB763300312A82 /* test_encrypted_header.7z */; };
		06F066661FFB763400312A82 /* test3.7z in Resources */ = {isa = PBXBuildFile; fileRef = 06F065FF1FFB763300312A82 /* test3.7z */; };
		06F066671FFB763400312A82 /* test2.7z in Resources */ = {isa = PBXBuildFile; fileRef = 06F066001FFB763300312A82 /* test2.7z */; };
		06F066681FFB763400312A82 /* test_7z_bzip2.7z in Resources */ = {isa = PBXBuildFile; fileRef = 06F066011FFB763300312A82 /* test_7z_bzip2.7z */; };
		06F066691FFB763400312A82 /* test_7z_deflate.7z in Resources */ = {isa = PBXBuildFile; fileRef = 06F066021FFB763300312A82 /* test_7z_deflate.7z */; };
		06F0666A1FFB763400312A82 /* test1.7z in Resources */ = {isa = PBXBuildFile; fileRef = 06F066031FFB763300312A82 /* test1.7z */; };
		06F0666B1FFB763400312A82 /* test_empty_file.7z in Resources */ = {isa = PBXBuildFile; fileRef = 06F066041FFB763300312A82 /* test_empty_file.7z */; };
		06F0666C1FFB763400312A82 /* test_empty_dir.7z in Resources */ = {isa = PBXBuildFile; fileRef = 06F066051FFB763300312A82 /* test_empty_dir.7z */; };
		06F0666D1FFB763400312A82 /* test_win.7z in Resources */ = {isa = PBXBuildFile; fileRef = 06F066061FFB763300312A82 /* test_win.7z */; };
		06F0666E1FFB763400312A82 /* SWCompressionSourceCode.7z in Resources */ = {isa = PBXBuildFile; fileRef = 06F066071FFB763300312A82 /* SWCompressionSourceCode.7z */; };
		06F0666F1FFB763400312A82 /* test5.bz2 in Resources */ = {isa = PBXBuildFile; fileRef = 06F066091FFB763300312A82 /* test5.bz2 */; };
		06F066701FFB763400312A82 /* test4.bz2 in Resources */ = {isa = PBXBuildFile; fileRef = 06F0660A1FFB763300312A82 /* test4.bz2 */; };
		06F066711FFB763400312A82 /* test6.bz2 in Resources */ = {isa = PBXBuildFile; fileRef = 06F0660B1FFB763300312A82 /* test6.bz2 */; };
		06F066721FFB763400312A82 /* test7.bz2 in Resources */ = {isa = PBXBuildFile; fileRef = 06F0660C1FFB763300312A82 /* test7.bz2 */; };
		06F066731FFB763400312A82 /* test3.bz2 in Resources */ = {isa = PBXBuildFile; fileRef = 06F0660D1FFB763300312A82 /* test3.bz2 */; };
		06F066741FFB763400312A82 /* test2.bz2 in Resources */ = {isa = PBXBuildFile; fileRef = 06F0660E1FFB763300312A82 /* test2.bz2 */; };
		06F066751FFB763400312A82 /* test1.bz2 in Resources */ = {isa = PBXBuildFile; fileRef = 06F0660F1FFB763300312A82 /* test1.bz2 */; };
		06F066761FFB763400312A82 /* test9.bz2 in Resources */ = {isa = PBXBuildFile; fileRef = 06F066101FFB763300312A82 /* test9.bz2 */; };
		06F066771FFB763400312A82 /* test8.bz2 in Resources */ = {isa = PBXBuildFile; fileRef = 06F066111FFB763300312A82 /* test8.bz2 */; };
		06F276DF1F2BAB4A00E67335 /* 7zEntry.swift in Sources */ = {isa = PBXBuildFile; fileRef = 06F276DE1F2BAB4900E67335 /* 7zEntry.swift */; };
		06FEAD921F54B9CD00AD016E /* EncodingTree.swift in Sources */ = {isa = PBXBuildFile; fileRef = 06FEAD911F54B9CD00AD016E /* EncodingTree.swift */; };
		E66F36242538726E00076A6E /* test_empty.lzma in Resources */ = {isa = PBXBuildFile; fileRef = E66F36232538726E00076A6E /* test_empty.lzma */; };
		E66F362C2538E2B700076A6E /* test_empty.zlib in Resources */ = {isa = PBXBuildFile; fileRef = E66F362B2538E2B700076A6E /* test_empty.zlib */; };
/* End PBXBuildFile section */

/* Begin PBXContainerItemProxy section */
		06F0659B1FFB761600312A82 /* PBXContainerItemProxy */ = {
			isa = PBXContainerItemProxy;
			containerPortal = 06BE1ABF1DB410F100EE0F59 /* Project object */;
			proxyType = 1;
			remoteGlobalIDString = 06BE1AC71DB410F100EE0F59;
			remoteInfo = SWCompression;
		};
/* End PBXContainerItemProxy section */

/* Begin PBXFileReference section */
		0602C8DE212184FA00B69EF5 /* LZMAProperties.swift */ = {isa = PBXFileReference; lastKnownFileType = sourcecode.swift; path = LZMAProperties.swift; sourceTree = "<group>"; };
		0606CF8020641209002B6EE9 /* BuiltinExtraFields.swift */ = {isa = PBXFileReference; lastKnownFileType = sourcecode.swift; path = BuiltinExtraFields.swift; sourceTree = "<group>"; };
		06092A191FA4CB0300DE9FD5 /* CompressionMethod.swift */ = {isa = PBXFileReference; lastKnownFileType = sourcecode.swift; path = CompressionMethod.swift; sourceTree = "<group>"; };
		06092A231FA4CC3D00DE9FD5 /* CompressionMethod+Zip.swift */ = {isa = PBXFileReference; lastKnownFileType = sourcecode.swift; path = "CompressionMethod+Zip.swift"; sourceTree = "<group>"; };
		061C06201F0E89D900832F0C /* XZError.swift */ = {isa = PBXFileReference; fileEncoding = 4; lastKnownFileType = sourcecode.swift; path = XZError.swift; sourceTree = "<group>"; };
		061C06251F0E8A0300832F0C /* GzipError.swift */ = {isa = PBXFileReference; fileEncoding = 4; lastKnownFileType = sourcecode.swift; path = GzipError.swift; sourceTree = "<group>"; };
		061C062A1F0E8A1D00832F0C /* GzipHeader.swift */ = {isa = PBXFileReference; fileEncoding = 4; lastKnownFileType = sourcecode.swift; path = GzipHeader.swift; sourceTree = "<group>"; };
		061C062F1F0E8A4900832F0C /* ZlibError.swift */ = {isa = PBXFileReference; fileEncoding = 4; lastKnownFileType = sourcecode.swift; path = ZlibError.swift; sourceTree = "<group>"; };
		061C06341F0E8A5F00832F0C /* ZlibHeader.swift */ = {isa = PBXFileReference; fileEncoding = 4; lastKnownFileType = sourcecode.swift; path = ZlibHeader.swift; sourceTree = "<group>"; };
		061C063C1F0E8AB700832F0C /* ZipError.swift */ = {isa = PBXFileReference; fileEncoding = 4; lastKnownFileType = sourcecode.swift; path = ZipError.swift; sourceTree = "<group>"; };
		061C06411F0E8AD500832F0C /* ZipEntry.swift */ = {isa = PBXFileReference; fileEncoding = 4; lastKnownFileType = sourcecode.swift; path = ZipEntry.swift; sourceTree = "<group>"; };
		061C06471F0E8FF500832F0C /* ZipCentralDirectoryEntry.swift */ = {isa = PBXFileReference; fileEncoding = 4; lastKnownFileType = sourcecode.swift; path = ZipCentralDirectoryEntry.swift; sourceTree = "<group>"; };
		061C064C1F0E901C00832F0C /* ZipLocalHeader.swift */ = {isa = PBXFileReference; fileEncoding = 4; lastKnownFileType = sourcecode.swift; path = ZipLocalHeader.swift; sourceTree = "<group>"; };
		061C06511F0E904600832F0C /* ZipEndOfCentralDirectory.swift */ = {isa = PBXFileReference; fileEncoding = 4; lastKnownFileType = sourcecode.swift; path = ZipEndOfCentralDirectory.swift; sourceTree = "<group>"; };
		061C06561F0E90C800832F0C /* TarError.swift */ = {isa = PBXFileReference; fileEncoding = 4; lastKnownFileType = sourcecode.swift; path = TarError.swift; sourceTree = "<group>"; };
		061C065B1F0E90E600832F0C /* TarEntry.swift */ = {isa = PBXFileReference; fileEncoding = 4; lastKnownFileType = sourcecode.swift; path = TarEntry.swift; sourceTree = "<group>"; };
		061FCE251DBCC4BE0052F7BE /* Deflate.swift */ = {isa = PBXFileReference; fileEncoding = 4; lastKnownFileType = sourcecode.swift; path = Deflate.swift; sourceTree = "<group>"; };
		0620F4931F8E21BC001C9B7A /* Permissions.swift */ = {isa = PBXFileReference; lastKnownFileType = sourcecode.swift; path = Permissions.swift; sourceTree = "<group>"; };
		0620F4981F8E21F8001C9B7A /* DosAttributes.swift */ = {isa = PBXFileReference; lastKnownFileType = sourcecode.swift; path = DosAttributes.swift; sourceTree = "<group>"; };
		0620F4A71F8E2450001C9B7A /* ContainerEntryType.swift */ = {isa = PBXFileReference; lastKnownFileType = sourcecode.swift; path = ContainerEntryType.swift; sourceTree = "<group>"; };
		0620F4AD1F8E246E001C9B7A /* Container.swift */ = {isa = PBXFileReference; lastKnownFileType = sourcecode.swift; path = Container.swift; sourceTree = "<group>"; };
		0620F4B21F8E2477001C9B7A /* ContainerEntry.swift */ = {isa = PBXFileReference; lastKnownFileType = sourcecode.swift; path = ContainerEntry.swift; sourceTree = "<group>"; };
		0620F4B71F8E248C001C9B7A /* ContainerEntryInfo.swift */ = {isa = PBXFileReference; lastKnownFileType = sourcecode.swift; path = ContainerEntryInfo.swift; sourceTree = "<group>"; };
		0620F4BD1F8E24AA001C9B7A /* Archive.swift */ = {isa = PBXFileReference; lastKnownFileType = sourcecode.swift; path = Archive.swift; sourceTree = "<group>"; };
		0620F4C21F8E24B6001C9B7A /* CompressionAlgorithm.swift */ = {isa = PBXFileReference; lastKnownFileType = sourcecode.swift; path = CompressionAlgorithm.swift; sourceTree = "<group>"; };
		0620F4C71F8E24BF001C9B7A /* DecompressionAlgorithm.swift */ = {isa = PBXFileReference; lastKnownFileType = sourcecode.swift; path = DecompressionAlgorithm.swift; sourceTree = "<group>"; };
		0625C49E1FB4B92F00A52C43 /* CompressionMethod+7z.swift */ = {isa = PBXFileReference; lastKnownFileType = sourcecode.swift; path = "CompressionMethod+7z.swift"; sourceTree = "<group>"; };
		0627A4D220FE521B0023987C /* test_unicode.7z */ = {isa = PBXFileReference; lastKnownFileType = file; path = test_unicode.7z; sourceTree = "<group>"; };
		062C1D7B1F8FCA9300917968 /* TarExtendedHeader.swift */ = {isa = PBXFileReference; lastKnownFileType = sourcecode.swift; path = TarExtendedHeader.swift; sourceTree = "<group>"; };
		062D591321248757003543BD /* test_delta_filter.xz */ = {isa = PBXFileReference; lastKnownFileType = file; path = test_delta_filter.xz; sourceTree = "<group>"; };
		0631CB051F81109E00A2E0AB /* Deflate+Constants.swift */ = {isa = PBXFileReference; lastKnownFileType = sourcecode.swift; path = "Deflate+Constants.swift"; sourceTree = "<group>"; };
		063364E21DC52979007E313F /* GzipArchive.swift */ = {isa = PBXFileReference; fileEncoding = 4; lastKnownFileType = sourcecode.swift; path = GzipArchive.swift; sourceTree = "<group>"; };
		0634D9821F5207C30002B675 /* SuffixArray.swift */ = {isa = PBXFileReference; fileEncoding = 4; lastKnownFileType = sourcecode.swift; path = SuffixArray.swift; sourceTree = "<group>"; };
		063DF1061DE1F07800F38082 /* Extensions.swift */ = {isa = PBXFileReference; fileEncoding = 4; lastKnownFileType = sourcecode.swift; name = Extensions.swift; path = Sources/Common/Extensions.swift; sourceTree = SOURCE_ROOT; };
		063DF1081DE1F07800F38082 /* DecodingTree.swift */ = {isa = PBXFileReference; fileEncoding = 4; lastKnownFileType = sourcecode.swift; name = DecodingTree.swift; path = Sources/Common/CodingTree/DecodingTree.swift; sourceTree = SOURCE_ROOT; };
		0642998A206017590044BA0C /* ZipExtraField.swift */ = {isa = PBXFileReference; lastKnownFileType = sourcecode.swift; path = ZipExtraField.swift; sourceTree = "<group>"; };
		064492581DC606D400F10981 /* ZlibArchive.swift */ = {isa = PBXFileReference; fileEncoding = 4; lastKnownFileType = sourcecode.swift; path = ZlibArchive.swift; sourceTree = "<group>"; };
		064512861F82CE63006490BA /* 7zCoder+Equatable.swift */ = {isa = PBXFileReference; lastKnownFileType = sourcecode.swift; path = "7zCoder+Equatable.swift"; sourceTree = "<group>"; };
		064D01A820FD071300CAE058 /* текстовый файл.answer */ = {isa = PBXFileReference; fileEncoding = 4; lastKnownFileType = text; path = "текстовый файл.answer"; sourceTree = "<group>"; };
		064D01AA20FD077D00CAE058 /* test_unicode_ustar.tar */ = {isa = PBXFileReference; lastKnownFileType = archive.tar; path = test_unicode_ustar.tar; sourceTree = "<group>"; };
		064D01AB20FD077D00CAE058 /* test_unicode_pax.tar */ = {isa = PBXFileReference; lastKnownFileType = archive.tar; path = test_unicode_pax.tar; sourceTree = "<group>"; };
		064DF452245618A300D285F3 /* bad_cd_ext_ts.zip */ = {isa = PBXFileReference; lastKnownFileType = archive.zip; path = bad_cd_ext_ts.zip; sourceTree = "<group>"; };
		064F72231F1E5D4400017297 /* 7zContainer.swift */ = {isa = PBXFileReference; fileEncoding = 4; lastKnownFileType = sourcecode.swift; lineEnding = 0; path = 7zContainer.swift; sourceTree = "<group>"; xcLanguageSpecificationIdentifier = xcode.lang.swift; };
		064F72281F1E638A00017297 /* 7zError.swift */ = {isa = PBXFileReference; fileEncoding = 4; lastKnownFileType = sourcecode.swift; path = 7zError.swift; sourceTree = "<group>"; };
		0651461D1FA8E004007F83F4 /* XZStreamHeader.swift */ = {isa = PBXFileReference; lastKnownFileType = sourcecode.swift; path = XZStreamHeader.swift; sourceTree = "<group>"; };
		065146221FA8E20C007F83F4 /* XZBlock.swift */ = {isa = PBXFileReference; lastKnownFileType = sourcecode.swift; path = XZBlock.swift; sourceTree = "<group>"; };
		06516B75213938B000C9823B /* Sha256.swift */ = {isa = PBXFileReference; lastKnownFileType = sourcecode.swift; path = Sha256.swift; sourceTree = "<group>"; };
		06516B772139505800C9823B /* Sha256Tests.swift */ = {isa = PBXFileReference; lastKnownFileType = sourcecode.swift; path = Sha256Tests.swift; sourceTree = "<group>"; };
		0651FEC11F8E2E9100C49646 /* ContainerEntryType+Tar.swift */ = {isa = PBXFileReference; lastKnownFileType = sourcecode.swift; path = "ContainerEntryType+Tar.swift"; sourceTree = "<group>"; };
		0656B8251F8A960700111605 /* TarEntryInfo.swift */ = {isa = PBXFileReference; lastKnownFileType = sourcecode.swift; path = TarEntryInfo.swift; sourceTree = "<group>"; };
		0656B82A1F8A979A00111605 /* ByteReader+Tar.swift */ = {isa = PBXFileReference; lastKnownFileType = sourcecode.swift; path = "ByteReader+Tar.swift"; sourceTree = "<group>"; };
		06595E0D1F1E8252006501C2 /* 7zFolder.swift */ = {isa = PBXFileReference; fileEncoding = 4; lastKnownFileType = sourcecode.swift; path = 7zFolder.swift; sourceTree = "<group>"; };
		06595E121F1E90C2006501C2 /* 7zCoder.swift */ = {isa = PBXFileReference; fileEncoding = 4; lastKnownFileType = sourcecode.swift; lineEnding = 0; path = 7zCoder.swift; sourceTree = "<group>"; xcLanguageSpecificationIdentifier = xcode.lang.swift; };
		065D0ADB1F2B9D9100CE2DA8 /* 7zEntryInfo.swift */ = {isa = PBXFileReference; fileEncoding = 4; lastKnownFileType = sourcecode.swift; path = 7zEntryInfo.swift; sourceTree = "<group>"; };
		067518351E2A86F700D16354 /* ZipContainer.swift */ = {isa = PBXFileReference; fileEncoding = 4; lastKnownFileType = sourcecode.swift; path = ZipContainer.swift; sourceTree = "<group>"; };
		0686A63A1FA4C07D00E89C9E /* FileSystemType.swift */ = {isa = PBXFileReference; lastKnownFileType = sourcecode.swift; path = FileSystemType.swift; sourceTree = "<group>"; };
		0686A63F1FA4C18800E89C9E /* FileSystemType+Gzip.swift */ = {isa = PBXFileReference; lastKnownFileType = sourcecode.swift; path = "FileSystemType+Gzip.swift"; sourceTree = "<group>"; };
		0686A6441FA4C47300E89C9E /* FileSystemType+Zip.swift */ = {isa = PBXFileReference; lastKnownFileType = sourcecode.swift; path = "FileSystemType+Zip.swift"; sourceTree = "<group>"; };
		068D070121368242002A6C3B /* DeltaFilter.swift */ = {isa = PBXFileReference; lastKnownFileType = sourcecode.swift; path = DeltaFilter.swift; sourceTree = "<group>"; };
		068D070321368617002A6C3B /* test_delta_filter.7z */ = {isa = PBXFileReference; lastKnownFileType = file; path = test_delta_filter.7z; sourceTree = "<group>"; };
		06912BD11F5C8F3D0070BB60 /* Deflate+Lengths.swift */ = {isa = PBXFileReference; fileEncoding = 4; lastKnownFileType = sourcecode.swift; path = "Deflate+Lengths.swift"; sourceTree = "<group>"; };
		0694A74C1F7C0DF00023BC99 /* BurrowsWheeler.swift */ = {isa = PBXFileReference; lastKnownFileType = sourcecode.swift; path = BurrowsWheeler.swift; sourceTree = "<group>"; };
		06955E481F65C761004D5D79 /* BZip2+Lengths.swift */ = {isa = PBXFileReference; fileEncoding = 4; lastKnownFileType = sourcecode.swift; path = "BZip2+Lengths.swift"; sourceTree = "<group>"; };
		069864C921403CE700755D9B /* test_sha256.xz */ = {isa = PBXFileReference; lastKnownFileType = file; path = test_sha256.xz; sourceTree = "<group>"; };
		0698B10821048FB800A7C551 /* TarCreateError.swift */ = {isa = PBXFileReference; lastKnownFileType = sourcecode.swift; path = TarCreateError.swift; sourceTree = "<group>"; };
		0698B10A2104E11200A7C551 /* test_gnu_inc_format.tar */ = {isa = PBXFileReference; lastKnownFileType = archive.tar; path = test_gnu_inc_format.tar; sourceTree = "<group>"; };
		0698B10C2106136500A7C551 /* test_big_num_field.tar */ = {isa = PBXFileReference; lastKnownFileType = archive.tar; path = test_big_num_field.tar; sourceTree = "<group>"; };
		0698B10E2106344200A7C551 /* test_negative_mtime.tar */ = {isa = PBXFileReference; lastKnownFileType = archive.tar; path = test_negative_mtime.tar; sourceTree = "<group>"; };
		069AC20C1E02DB1D0041AC13 /* LZMA.swift */ = {isa = PBXFileReference; fileEncoding = 4; lastKnownFileType = sourcecode.swift; name = LZMA.swift; path = Sources/LZMA/LZMA.swift; sourceTree = SOURCE_ROOT; };
		069D0FEF1E0D6CB600D8AA87 /* LZMARangeDecoder.swift */ = {isa = PBXFileReference; fileEncoding = 4; lastKnownFileType = sourcecode.swift; path = LZMARangeDecoder.swift; sourceTree = "<group>"; };
		069D0FF41E0D6CD000D8AA87 /* LZMABitTreeDecoder.swift */ = {isa = PBXFileReference; fileEncoding = 4; lastKnownFileType = sourcecode.swift; path = LZMABitTreeDecoder.swift; sourceTree = "<group>"; };
		069D0FF91E0D6CE900D8AA87 /* LZMALenDecoder.swift */ = {isa = PBXFileReference; fileEncoding = 4; lastKnownFileType = sourcecode.swift; path = LZMALenDecoder.swift; sourceTree = "<group>"; };
		06A1727D1FA5C0D90048A89C /* LZMADecoder.swift */ = {isa = PBXFileReference; lastKnownFileType = sourcecode.swift; path = LZMADecoder.swift; sourceTree = "<group>"; };
		06A172821FA5D3770048A89C /* LZMA2Decoder.swift */ = {isa = PBXFileReference; lastKnownFileType = sourcecode.swift; path = LZMA2Decoder.swift; sourceTree = "<group>"; };
		06A172871FA5DC460048A89C /* LZMAConstants.swift */ = {isa = PBXFileReference; lastKnownFileType = sourcecode.swift; path = LZMAConstants.swift; sourceTree = "<group>"; };
		06A2A30621DB71D900D33ABB /* ZipEntryInfoHelper.swift */ = {isa = PBXFileReference; lastKnownFileType = sourcecode.swift; path = ZipEntryInfoHelper.swift; sourceTree = "<group>"; };
		06A960501F1E7D040078E6D1 /* 7zStreamInfo.swift */ = {isa = PBXFileReference; fileEncoding = 4; lastKnownFileType = sourcecode.swift; lineEnding = 0; path = 7zStreamInfo.swift; sourceTree = "<group>"; xcLanguageSpecificationIdentifier = xcode.lang.swift; };
		06A960551F1E7D0B0078E6D1 /* 7zPackInfo.swift */ = {isa = PBXFileReference; fileEncoding = 4; lastKnownFileType = sourcecode.swift; path = 7zPackInfo.swift; sourceTree = "<group>"; };
		06A9605A1F1E7D990078E6D1 /* 7zHeader.swift */ = {isa = PBXFileReference; fileEncoding = 4; lastKnownFileType = sourcecode.swift; path = 7zHeader.swift; sourceTree = "<group>"; };
		06A9605F1F1E7DE20078E6D1 /* 7zFileInfo.swift */ = {isa = PBXFileReference; fileEncoding = 4; lastKnownFileType = sourcecode.swift; path = 7zFileInfo.swift; sourceTree = "<group>"; };
		06A960641F1E7DF60078E6D1 /* 7zCoderInfo.swift */ = {isa = PBXFileReference; fileEncoding = 4; lastKnownFileType = sourcecode.swift; lineEnding = 0; path = 7zCoderInfo.swift; sourceTree = "<group>"; xcLanguageSpecificationIdentifier = xcode.lang.swift; };
		06A960691F1E7E0D0078E6D1 /* 7zSubstreamInfo.swift */ = {isa = PBXFileReference; fileEncoding = 4; lastKnownFileType = sourcecode.swift; lineEnding = 0; path = 7zSubstreamInfo.swift; sourceTree = "<group>"; xcLanguageSpecificationIdentifier = xcode.lang.swift; };
		06ADB2D81EBCEFA60053A188 /* TarContainer.swift */ = {isa = PBXFileReference; fileEncoding = 4; lastKnownFileType = sourcecode.swift; path = TarContainer.swift; sourceTree = "<group>"; };
		06B15D9C210E17FC00AF2EA1 /* TarCreateTests.swift */ = {isa = PBXFileReference; lastKnownFileType = sourcecode.swift; path = TarCreateTests.swift; sourceTree = "<group>"; };
		06B689571F278815007C9316 /* 7zProperty.swift */ = {isa = PBXFileReference; fileEncoding = 4; lastKnownFileType = sourcecode.swift; path = 7zProperty.swift; sourceTree = "<group>"; };
		06BAC5931F8CFF28002443F4 /* ZipEntryInfo.swift */ = {isa = PBXFileReference; lastKnownFileType = sourcecode.swift; path = ZipEntryInfo.swift; sourceTree = "<group>"; };
		06BB8F2F1E0C2C720079FB9E /* LZMA2.swift */ = {isa = PBXFileReference; fileEncoding = 4; lastKnownFileType = sourcecode.swift; path = LZMA2.swift; sourceTree = "<group>"; };
		06BE1AC81DB410F100EE0F59 /* SWCompression.framework */ = {isa = PBXFileReference; explicitFileType = wrapper.framework; includeInIndex = 0; path = SWCompression.framework; sourceTree = BUILT_PRODUCTS_DIR; };
		06CC3FDC1F8AAE8B00BD576D /* MsbBitReader+7z.swift */ = {isa = PBXFileReference; lastKnownFileType = sourcecode.swift; path = "MsbBitReader+7z.swift"; sourceTree = "<group>"; };
		06CC3FE11F8AAF3100BD576D /* ByteReader+XZ.swift */ = {isa = PBXFileReference; lastKnownFileType = sourcecode.swift; path = "ByteReader+XZ.swift"; sourceTree = "<group>"; };
		06CDFC9D1F111D2600292758 /* Deflate+Compress.swift */ = {isa = PBXFileReference; fileEncoding = 4; lastKnownFileType = sourcecode.swift; path = "Deflate+Compress.swift"; sourceTree = "<group>"; };
		06CDFCA21F111D6C00292758 /* BZip2Error.swift */ = {isa = PBXFileReference; fileEncoding = 4; lastKnownFileType = sourcecode.swift; path = BZip2Error.swift; sourceTree = "<group>"; };
		06CDFCA71F111D9700292758 /* DeflateError.swift */ = {isa = PBXFileReference; fileEncoding = 4; lastKnownFileType = sourcecode.swift; path = DeflateError.swift; sourceTree = "<group>"; };
		06CDFCAC1F111DBE00292758 /* LZMAError.swift */ = {isa = PBXFileReference; fileEncoding = 4; lastKnownFileType = sourcecode.swift; path = LZMAError.swift; sourceTree = "<group>"; };
		06CDFCB11F111DEC00292758 /* LZMA2Error.swift */ = {isa = PBXFileReference; fileEncoding = 4; lastKnownFileType = sourcecode.swift; path = LZMA2Error.swift; sourceTree = "<group>"; };
		06CFF6B12078C5A5003B8375 /* TarEntryInfoProvider.swift */ = {isa = PBXFileReference; lastKnownFileType = sourcecode.swift; path = TarEntryInfoProvider.swift; sourceTree = "<group>"; };
		06D3802D21E36190008B50C6 /* Code.swift */ = {isa = PBXFileReference; lastKnownFileType = sourcecode.swift; path = Code.swift; sourceTree = "<group>"; };
		06D42DA42067B46800C1A98B /* test_custom_extra_field.zip */ = {isa = PBXFileReference; lastKnownFileType = archive.zip; path = test_custom_extra_field.zip; sourceTree = "<group>"; };
		06D42DA62067B71000C1A98B /* TestZipExtraField.swift */ = {isa = PBXFileReference; lastKnownFileType = sourcecode.swift; path = TestZipExtraField.swift; sourceTree = "<group>"; };
		06D95AC01F4C54E0006B46AC /* BZip2+Compress.swift */ = {isa = PBXFileReference; fileEncoding = 4; lastKnownFileType = sourcecode.swift; path = "BZip2+Compress.swift"; sourceTree = "<group>"; };
		06DDB1701F8190D400035BEF /* BZip2+BlockSize.swift */ = {isa = PBXFileReference; lastKnownFileType = sourcecode.swift; path = "BZip2+BlockSize.swift"; sourceTree = "<group>"; };
		06DE29B71FB7024C0098A761 /* ByteReader+Zip.swift */ = {isa = PBXFileReference; lastKnownFileType = sourcecode.swift; path = "ByteReader+Zip.swift"; sourceTree = "<group>"; };
		06E2346B1E068E9600F18798 /* XZArchive.swift */ = {isa = PBXFileReference; fileEncoding = 4; lastKnownFileType = sourcecode.swift; path = XZArchive.swift; sourceTree = "<group>"; };
		06E234811E06A6C200F18798 /* CheckSums.swift */ = {isa = PBXFileReference; fileEncoding = 4; lastKnownFileType = sourcecode.swift; name = CheckSums.swift; path = Sources/Common/CheckSums.swift; sourceTree = SOURCE_ROOT; };
		06E6A6381F5C0FBB00D04856 /* CodeLength.swift */ = {isa = PBXFileReference; fileEncoding = 4; lastKnownFileType = sourcecode.swift; name = CodeLength.swift; path = Sources/Common/CodingTree/CodeLength.swift; sourceTree = SOURCE_ROOT; };
		06F065951FFB761600312A82 /* TestSWCompression.xctest */ = {isa = PBXFileReference; explicitFileType = wrapper.cfbundle; includeInIndex = 0; path = TestSWCompression.xctest; sourceTree = BUILT_PRODUCTS_DIR; };
		06F065A11FFB763300312A82 /* Constants.swift */ = {isa = PBXFileReference; fileEncoding = 4; lastKnownFileType = sourcecode.swift; path = Constants.swift; sourceTree = "<group>"; };
		06F065A21FFB763300312A82 /* DeflateCompressionTests.swift */ = {isa = PBXFileReference; fileEncoding = 4; lastKnownFileType = sourcecode.swift; path = DeflateCompressionTests.swift; sourceTree = "<group>"; };
		06F065A31FFB763300312A82 /* ZlibTests.swift */ = {isa = PBXFileReference; fileEncoding = 4; lastKnownFileType = sourcecode.swift; path = ZlibTests.swift; sourceTree = "<group>"; };
		06F065A41FFB763300312A82 /* ZipTests.swift */ = {isa = PBXFileReference; fileEncoding = 4; lastKnownFileType = sourcecode.swift; path = ZipTests.swift; sourceTree = "<group>"; };
		06F065A51FFB763300312A82 /* BZip2Tests.swift */ = {isa = PBXFileReference; fileEncoding = 4; lastKnownFileType = sourcecode.swift; path = BZip2Tests.swift; sourceTree = "<group>"; };
		06F065A61FFB763300312A82 /* TarTests.swift */ = {isa = PBXFileReference; fileEncoding = 4; lastKnownFileType = sourcecode.swift; path = TarTests.swift; sourceTree = "<group>"; };
		06F065A71FFB763300312A82 /* GzipTests.swift */ = {isa = PBXFileReference; fileEncoding = 4; lastKnownFileType = sourcecode.swift; path = GzipTests.swift; sourceTree = "<group>"; };
		06F065A91FFB763300312A82 /* XzTests.swift */ = {isa = PBXFileReference; fileEncoding = 4; lastKnownFileType = sourcecode.swift; path = XzTests.swift; sourceTree = "<group>"; };
		06F065AA1FFB763300312A82 /* SevenZipTests.swift */ = {isa = PBXFileReference; fileEncoding = 4; lastKnownFileType = sourcecode.swift; path = SevenZipTests.swift; sourceTree = "<group>"; };
		06F065AB1FFB763300312A82 /* LzmaTests.swift */ = {isa = PBXFileReference; fileEncoding = 4; lastKnownFileType = sourcecode.swift; path = LzmaTests.swift; sourceTree = "<group>"; };
		06F065AC1FFB763300312A82 /* BZip2CompressionTests.swift */ = {isa = PBXFileReference; fileEncoding = 4; lastKnownFileType = sourcecode.swift; path = BZip2CompressionTests.swift; sourceTree = "<group>"; };
		06F065AF1FFB763300312A82 /* test3.answer */ = {isa = PBXFileReference; fileEncoding = 4; lastKnownFileType = text; path = test3.answer; sourceTree = "<group>"; };
		06F065B01FFB763300312A82 /* test1.answer */ = {isa = PBXFileReference; fileEncoding = 4; lastKnownFileType = text; path = test1.answer; sourceTree = "<group>"; };
		06F065B11FFB763300312A82 /* test9.answer */ = {isa = PBXFileReference; lastKnownFileType = file; path = test9.answer; sourceTree = "<group>"; };
		06F065B21FFB763300312A82 /* test5.answer */ = {isa = PBXFileReference; fileEncoding = 4; lastKnownFileType = text; path = test5.answer; sourceTree = "<group>"; };
		06F065B31FFB763300312A82 /* test7.answer */ = {isa = PBXFileReference; lastKnownFileType = file; path = test7.answer; sourceTree = "<group>"; };
		06F065B41FFB763300312A82 /* test2.answer */ = {isa = PBXFileReference; fileEncoding = 4; lastKnownFileType = text; path = test2.answer; sourceTree = "<group>"; };
		06F065B51FFB763300312A82 /* test8.answer */ = {isa = PBXFileReference; fileEncoding = 4; lastKnownFileType = text; path = test8.answer; sourceTree = "<group>"; };
		06F065B61FFB763300312A82 /* test4.answer */ = {isa = PBXFileReference; fileEncoding = 4; lastKnownFileType = text; path = test4.answer; sourceTree = "<group>"; };
		06F065B71FFB763300312A82 /* test6.answer */ = {isa = PBXFileReference; lastKnownFileType = file; path = test6.answer; sourceTree = "<group>"; };
		06F065B91FFB763300312A82 /* test5.gz */ = {isa = PBXFileReference; lastKnownFileType = archive.gzip; path = test5.gz; sourceTree = "<group>"; };
		06F065BA1FFB763300312A82 /* test1.gz */ = {isa = PBXFileReference; lastKnownFileType = archive.gzip; path = test1.gz; sourceTree = "<group>"; };
		06F065BB1FFB763300312A82 /* test4.gz */ = {isa = PBXFileReference; lastKnownFileType = archive.gzip; path = test4.gz; sourceTree = "<group>"; };
		06F065BC1FFB763300312A82 /* test3.gz */ = {isa = PBXFileReference; lastKnownFileType = archive.gzip; path = test3.gz; sourceTree = "<group>"; };
		06F065BD1FFB763300312A82 /* test7.gz */ = {isa = PBXFileReference; lastKnownFileType = archive.gzip; path = test7.gz; sourceTree = "<group>"; };
		06F065BE1FFB763300312A82 /* test6.gz */ = {isa = PBXFileReference; lastKnownFileType = archive.gzip; path = test6.gz; sourceTree = "<group>"; };
		06F065BF1FFB763300312A82 /* test2.gz */ = {isa = PBXFileReference; lastKnownFileType = archive.gzip; path = test2.gz; sourceTree = "<group>"; };
		06F065C01FFB763300312A82 /* test9.gz */ = {isa = PBXFileReference; lastKnownFileType = archive.gzip; path = test9.gz; sourceTree = "<group>"; };
		06F065C11FFB763300312A82 /* test_multi.gz */ = {isa = PBXFileReference; lastKnownFileType = archive.gzip; path = test_multi.gz; sourceTree = "<group>"; };
		06F065C21FFB763300312A82 /* test8.gz */ = {isa = PBXFileReference; lastKnownFileType = archive.gzip; path = test8.gz; sourceTree = "<group>"; };
		06F065C41FFB763300312A82 /* test.zlib */ = {isa = PBXFileReference; fileEncoding = 4; lastKnownFileType = text; path = test.zlib; sourceTree = "<group>"; };
		06F065C51FFB763300312A82 /* random_file.zlib */ = {isa = PBXFileReference; lastKnownFileType = file; path = random_file.zlib; sourceTree = "<group>"; };
		06F065C71FFB763300312A82 /* test1.xz */ = {isa = PBXFileReference; lastKnownFileType = file; path = test1.xz; sourceTree = "<group>"; };
		06F065C81FFB763300312A82 /* test5.xz */ = {isa = PBXFileReference; lastKnownFileType = file; path = test5.xz; sourceTree = "<group>"; };
		06F065C91FFB763300312A82 /* test4.xz */ = {isa = PBXFileReference; lastKnownFileType = file; path = test4.xz; sourceTree = "<group>"; };
		06F065CA1FFB763300312A82 /* test_multi_pad.xz */ = {isa = PBXFileReference; lastKnownFileType = file; path = test_multi_pad.xz; sourceTree = "<group>"; };
		06F065CB1FFB763300312A82 /* test9.xz */ = {isa = PBXFileReference; lastKnownFileType = file; path = test9.xz; sourceTree = "<group>"; };
		06F065CC1FFB763300312A82 /* test8.xz */ = {isa = PBXFileReference; lastKnownFileType = file; path = test8.xz; sourceTree = "<group>"; };
		06F065CD1FFB763300312A82 /* test_multi.xz */ = {isa = PBXFileReference; lastKnownFileType = file; path = test_multi.xz; sourceTree = "<group>"; };
		06F065CE1FFB763300312A82 /* test7.xz */ = {isa = PBXFileReference; lastKnownFileType = file; path = test7.xz; sourceTree = "<group>"; };
		06F065CF1FFB763300312A82 /* test3.xz */ = {isa = PBXFileReference; lastKnownFileType = file; path = test3.xz; sourceTree = "<group>"; };
		06F065D01FFB763300312A82 /* test2.xz */ = {isa = PBXFileReference; lastKnownFileType = file; path = test2.xz; sourceTree = "<group>"; };
		06F065D11FFB763300312A82 /* test6.xz */ = {isa = PBXFileReference; lastKnownFileType = file; path = test6.xz; sourceTree = "<group>"; };
		06F065D41FFB763300312A82 /* test_zip_bzip2.zip */ = {isa = PBXFileReference; lastKnownFileType = archive.zip; path = test_zip_bzip2.zip; sourceTree = "<group>"; };
		06F065D51FFB763300312A82 /* test_empty_dir.zip */ = {isa = PBXFileReference; lastKnownFileType = archive.zip; path = test_empty_dir.zip; sourceTree = "<group>"; };
		06F065D61FFB763300312A82 /* test_win.zip */ = {isa = PBXFileReference; lastKnownFileType = archive.zip; path = test_win.zip; sourceTree = "<group>"; };
		06F065D71FFB763300312A82 /* test_unicode.zip */ = {isa = PBXFileReference; lastKnownFileType = archive.zip; path = test_unicode.zip; sourceTree = "<group>"; };
		06F065D81FFB763300312A82 /* test_data_descriptor.zip */ = {isa = PBXFileReference; lastKnownFileType = archive.zip; path = test_data_descriptor.zip; sourceTree = "<group>"; };
		06F065D91FFB763300312A82 /* test_zip_lzma.zip */ = {isa = PBXFileReference; lastKnownFileType = archive.zip; path = test_zip_lzma.zip; sourceTree = "<group>"; };
		06F065DA1FFB763300312A82 /* test_empty_file.zip */ = {isa = PBXFileReference; lastKnownFileType = archive.zip; path = test_empty_file.zip; sourceTree = "<group>"; };
		06F065DB1FFB763300312A82 /* test_empty_cont.zip */ = {isa = PBXFileReference; lastKnownFileType = archive.zip; path = test_empty_cont.zip; sourceTree = "<group>"; };
		06F065DC1FFB763300312A82 /* SWCompressionSourceCode.zip */ = {isa = PBXFileReference; lastKnownFileType = archive.zip; path = SWCompressionSourceCode.zip; sourceTree = "<group>"; };
		06F065DD1FFB763300312A82 /* test_zip64.zip */ = {isa = PBXFileReference; lastKnownFileType = archive.zip; path = test_zip64.zip; sourceTree = "<group>"; };
		06F065E01FFB763300312A82 /* test.tar */ = {isa = PBXFileReference; lastKnownFileType = archive.tar; path = test.tar; sourceTree = "<group>"; };
		06F065E21FFB763300312A82 /* test_pax.tar */ = {isa = PBXFileReference; lastKnownFileType = archive.tar; path = test_pax.tar; sourceTree = "<group>"; };
		06F065E31FFB763300312A82 /* test_ustar.tar */ = {isa = PBXFileReference; lastKnownFileType = archive.tar; path = test_ustar.tar; sourceTree = "<group>"; };
		06F065E41FFB763300312A82 /* test_v7.tar */ = {isa = PBXFileReference; lastKnownFileType = archive.tar; path = test_v7.tar; sourceTree = "<group>"; };
		06F065E51FFB763300312A82 /* test_oldgnu.tar */ = {isa = PBXFileReference; lastKnownFileType = archive.tar; path = test_oldgnu.tar; sourceTree = "<group>"; };
		06F065E61FFB763300312A82 /* test_gnu.tar */ = {isa = PBXFileReference; lastKnownFileType = archive.tar; path = test_gnu.tar; sourceTree = "<group>"; };
		06F065E71FFB763300312A82 /* test_empty_dir.tar */ = {isa = PBXFileReference; lastKnownFileType = archive.tar; path = test_empty_dir.tar; sourceTree = "<group>"; };
		06F065E91FFB763300312A82 /* long_test_gnu.tar */ = {isa = PBXFileReference; lastKnownFileType = archive.tar; path = long_test_gnu.tar; sourceTree = "<group>"; };
		06F065EA1FFB763300312A82 /* long_test_pax.tar */ = {isa = PBXFileReference; lastKnownFileType = archive.tar; path = long_test_pax.tar; sourceTree = "<group>"; };
		06F065EB1FFB763300312A82 /* long_test_oldgnu.tar */ = {isa = PBXFileReference; lastKnownFileType = archive.tar; path = long_test_oldgnu.tar; sourceTree = "<group>"; };
		06F065EC1FFB763300312A82 /* test_empty_cont.tar */ = {isa = PBXFileReference; lastKnownFileType = archive.tar; path = test_empty_cont.tar; sourceTree = "<group>"; };
		06F065ED1FFB763300312A82 /* SWCompressionSourceCode.tar */ = {isa = PBXFileReference; lastKnownFileType = archive.tar; path = SWCompressionSourceCode.tar; sourceTree = "<group>"; };
		06F065EE1FFB763300312A82 /* test_empty_file.tar */ = {isa = PBXFileReference; lastKnownFileType = archive.tar; path = test_empty_file.tar; sourceTree = "<group>"; };
		06F065EF1FFB763300312A82 /* full_test.tar */ = {isa = PBXFileReference; lastKnownFileType = archive.tar; path = full_test.tar; sourceTree = "<group>"; };
		06F065F01FFB763300312A82 /* test_win.tar */ = {isa = PBXFileReference; lastKnownFileType = archive.tar; path = test_win.tar; sourceTree = "<group>"; };
		06F065F21FFB763300312A82 /* test11.lzma */ = {isa = PBXFileReference; lastKnownFileType = file; path = test11.lzma; sourceTree = "<group>"; };
		06F065F31FFB763300312A82 /* test10.lzma */ = {isa = PBXFileReference; lastKnownFileType = file; path = test10.lzma; sourceTree = "<group>"; };
		06F065F41FFB763300312A82 /* test9.lzma */ = {isa = PBXFileReference; lastKnownFileType = file; path = test9.lzma; sourceTree = "<group>"; };
		06F065F51FFB763300312A82 /* test8.lzma */ = {isa = PBXFileReference; lastKnownFileType = file; path = test8.lzma; sourceTree = "<group>"; };
		06F065F71FFB763300312A82 /* test_empty_cont.7z */ = {isa = PBXFileReference; lastKnownFileType = file; path = test_empty_cont.7z; sourceTree = "<group>"; };
		06F065F81FFB763300312A82 /* test_multi_blocks.7z */ = {isa = PBXFileReference; lastKnownFileType = file; path = test_multi_blocks.7z; sourceTree = "<group>"; };
		06F065F91FFB763300312A82 /* test_7z_copy.7z */ = {isa = PBXFileReference; lastKnownFileType = file; path = test_7z_copy.7z; sourceTree = "<group>"; };
		06F065FA1FFB763300312A82 /* test_single_thread.7z */ = {isa = PBXFileReference; lastKnownFileType = file; path = test_single_thread.7z; sourceTree = "<group>"; };
		06F065FB1FFB763300312A82 /* test_all_timestamps.7z */ = {isa = PBXFileReference; lastKnownFileType = file; path = test_all_timestamps.7z; sourceTree = "<group>"; };
		06F065FC1FFB763300312A82 /* test_complicated_coding_scheme.7z */ = {isa = PBXFileReference; lastKnownFileType = file; path = test_complicated_coding_scheme.7z; sourceTree = "<group>"; };
		06F065FD1FFB763300312A82 /* test_anti_file.7z */ = {isa = PBXFileReference; lastKnownFileType = file; path = test_anti_file.7z; sourceTree = "<group>"; };
		06F065FE1FFB763300312A82 /* test_encrypted_header.7z */ = {isa = PBXFileReference; lastKnownFileType = file; path = test_encrypted_header.7z; sourceTree = "<group>"; };
		06F065FF1FFB763300312A82 /* test3.7z */ = {isa = PBXFileReference; lastKnownFileType = file; path = test3.7z; sourceTree = "<group>"; };
		06F066001FFB763300312A82 /* test2.7z */ = {isa = PBXFileReference; lastKnownFileType = file; path = test2.7z; sourceTree = "<group>"; };
		06F066011FFB763300312A82 /* test_7z_bzip2.7z */ = {isa = PBXFileReference; lastKnownFileType = file; path = test_7z_bzip2.7z; sourceTree = "<group>"; };
		06F066021FFB763300312A82 /* test_7z_deflate.7z */ = {isa = PBXFileReference; lastKnownFileType = file; path = test_7z_deflate.7z; sourceTree = "<group>"; };
		06F066031FFB763300312A82 /* test1.7z */ = {isa = PBXFileReference; lastKnownFileType = file; path = test1.7z; sourceTree = "<group>"; };
		06F066041FFB763300312A82 /* test_empty_file.7z */ = {isa = PBXFileReference; lastKnownFileType = file; path = test_empty_file.7z; sourceTree = "<group>"; };
		06F066051FFB763300312A82 /* test_empty_dir.7z */ = {isa = PBXFileReference; lastKnownFileType = file; path = test_empty_dir.7z; sourceTree = "<group>"; };
		06F066061FFB763300312A82 /* test_win.7z */ = {isa = PBXFileReference; lastKnownFileType = file; path = test_win.7z; sourceTree = "<group>"; };
		06F066071FFB763300312A82 /* SWCompressionSourceCode.7z */ = {isa = PBXFileReference; lastKnownFileType = file; path = SWCompressionSourceCode.7z; sourceTree = "<group>"; };
		06F066091FFB763300312A82 /* test5.bz2 */ = {isa = PBXFileReference; lastKnownFileType = file; path = test5.bz2; sourceTree = "<group>"; };
		06F0660A1FFB763300312A82 /* test4.bz2 */ = {isa = PBXFileReference; lastKnownFileType = file; path = test4.bz2; sourceTree = "<group>"; };
		06F0660B1FFB763300312A82 /* test6.bz2 */ = {isa = PBXFileReference; lastKnownFileType = file; path = test6.bz2; sourceTree = "<group>"; };
		06F0660C1FFB763300312A82 /* test7.bz2 */ = {isa = PBXFileReference; lastKnownFileType = file; path = test7.bz2; sourceTree = "<group>"; };
		06F0660D1FFB763300312A82 /* test3.bz2 */ = {isa = PBXFileReference; lastKnownFileType = file; path = test3.bz2; sourceTree = "<group>"; };
		06F0660E1FFB763300312A82 /* test2.bz2 */ = {isa = PBXFileReference; lastKnownFileType = file; path = test2.bz2; sourceTree = "<group>"; };
		06F0660F1FFB763300312A82 /* test1.bz2 */ = {isa = PBXFileReference; lastKnownFileType = file; path = test1.bz2; sourceTree = "<group>"; };
		06F066101FFB763300312A82 /* test9.bz2 */ = {isa = PBXFileReference; lastKnownFileType = file; path = test9.bz2; sourceTree = "<group>"; };
		06F066111FFB763300312A82 /* test8.bz2 */ = {isa = PBXFileReference; lastKnownFileType = file; path = test8.bz2; sourceTree = "<group>"; };
		06F276DE1F2BAB4900E67335 /* 7zEntry.swift */ = {isa = PBXFileReference; fileEncoding = 4; lastKnownFileType = sourcecode.swift; path = 7zEntry.swift; sourceTree = "<group>"; };
		06FEAD911F54B9CD00AD016E /* EncodingTree.swift */ = {isa = PBXFileReference; fileEncoding = 4; lastKnownFileType = sourcecode.swift; name = EncodingTree.swift; path = Sources/Common/CodingTree/EncodingTree.swift; sourceTree = SOURCE_ROOT; };
		06FED40B1DD7717E0013DFB2 /* BZip2.swift */ = {isa = PBXFileReference; fileEncoding = 4; lastKnownFileType = sourcecode.swift; path = BZip2.swift; sourceTree = "<group>"; };
		E66F36232538726E00076A6E /* test_empty.lzma */ = {isa = PBXFileReference; lastKnownFileType = file; path = test_empty.lzma; sourceTree = "<group>"; };
		E66F362B2538E2B700076A6E /* test_empty.zlib */ = {isa = PBXFileReference; lastKnownFileType = file; path = test_empty.zlib; sourceTree = "<group>"; };
/* End PBXFileReference section */

/* Begin PBXFrameworksBuildPhase section */
		06F065921FFB761600312A82 /* Frameworks */ = {
			isa = PBXFrameworksBuildPhase;
			buildActionMask = 2147483647;
			files = (
				06F0659A1FFB761600312A82 /* SWCompression.framework in Frameworks */,
			);
			runOnlyForDeploymentPostprocessing = 0;
		};
/* End PBXFrameworksBuildPhase section */

/* Begin PBXGroup section */
		0620F4921F8E2197001C9B7A /* Container */ = {
			isa = PBXGroup;
			children = (
				0620F4AD1F8E246E001C9B7A /* Container.swift */,
				0620F4B21F8E2477001C9B7A /* ContainerEntry.swift */,
				0620F4B71F8E248C001C9B7A /* ContainerEntryInfo.swift */,
				0620F4931F8E21BC001C9B7A /* Permissions.swift */,
				0620F4981F8E21F8001C9B7A /* DosAttributes.swift */,
				0620F4A71F8E2450001C9B7A /* ContainerEntryType.swift */,
			);
			path = Container;
			sourceTree = "<group>";
		};
		0680B4C01F88140500C5F253 /* Common */ = {
			isa = PBXGroup;
			children = (
				06D3802C21E35EAA008B50C6 /* CodingTree */,
				0620F4921F8E2197001C9B7A /* Container */,
				0620F4BD1F8E24AA001C9B7A /* Archive.swift */,
				0620F4C21F8E24B6001C9B7A /* CompressionAlgorithm.swift */,
				0620F4C71F8E24BF001C9B7A /* DecompressionAlgorithm.swift */,
				06E234811E06A6C200F18798 /* CheckSums.swift */,
				068D070121368242002A6C3B /* DeltaFilter.swift */,
				063DF1061DE1F07800F38082 /* Extensions.swift */,
				06092A191FA4CB0300DE9FD5 /* CompressionMethod.swift */,
				0686A63A1FA4C07D00E89C9E /* FileSystemType.swift */,
			);
			path = Common;
			sourceTree = "<group>";
		};
		0680B4C11F88142D00C5F253 /* Deflate */ = {
			isa = PBXGroup;
			children = (
				061FCE251DBCC4BE0052F7BE /* Deflate.swift */,
				06CDFC9D1F111D2600292758 /* Deflate+Compress.swift */,
				06912BD11F5C8F3D0070BB60 /* Deflate+Lengths.swift */,
				0631CB051F81109E00A2E0AB /* Deflate+Constants.swift */,
				06CDFCA71F111D9700292758 /* DeflateError.swift */,
			);
			path = Deflate;
			sourceTree = "<group>";
		};
		0680B4C31F8814C400C5F253 /* BZip2 */ = {
			isa = PBXGroup;
			children = (
				06FED40B1DD7717E0013DFB2 /* BZip2.swift */,
				06DDB1701F8190D400035BEF /* BZip2+BlockSize.swift */,
				06D95AC01F4C54E0006B46AC /* BZip2+Compress.swift */,
				06955E481F65C761004D5D79 /* BZip2+Lengths.swift */,
				0634D9821F5207C30002B675 /* SuffixArray.swift */,
				0694A74C1F7C0DF00023BC99 /* BurrowsWheeler.swift */,
				06CDFCA21F111D6C00292758 /* BZip2Error.swift */,
			);
			path = BZip2;
			sourceTree = "<group>";
		};
		0680B4C41F8814EB00C5F253 /* LZMA */ = {
			isa = PBXGroup;
			children = (
				069AC20C1E02DB1D0041AC13 /* LZMA.swift */,
				06CDFCAC1F111DBE00292758 /* LZMAError.swift */,
				0602C8DE212184FA00B69EF5 /* LZMAProperties.swift */,
				06A1727D1FA5C0D90048A89C /* LZMADecoder.swift */,
				06A172871FA5DC460048A89C /* LZMAConstants.swift */,
				069D0FF91E0D6CE900D8AA87 /* LZMALenDecoder.swift */,
				069D0FF41E0D6CD000D8AA87 /* LZMABitTreeDecoder.swift */,
				069D0FEF1E0D6CB600D8AA87 /* LZMARangeDecoder.swift */,
			);
			path = LZMA;
			sourceTree = "<group>";
		};
		0680B4C61F88151400C5F253 /* XZ */ = {
			isa = PBXGroup;
			children = (
				06E2346B1E068E9600F18798 /* XZArchive.swift */,
				061C06201F0E89D900832F0C /* XZError.swift */,
				065146221FA8E20C007F83F4 /* XZBlock.swift */,
				0651461D1FA8E004007F83F4 /* XZStreamHeader.swift */,
				06CC3FE11F8AAF3100BD576D /* ByteReader+XZ.swift */,
				06516B75213938B000C9823B /* Sha256.swift */,
			);
			path = XZ;
			sourceTree = "<group>";
		};
		06A1728C1FA5DCF00048A89C /* LZMA2 */ = {
			isa = PBXGroup;
			children = (
				06BB8F2F1E0C2C720079FB9E /* LZMA2.swift */,
				06CDFCB11F111DEC00292758 /* LZMA2Error.swift */,
				06A172821FA5D3770048A89C /* LZMA2Decoder.swift */,
			);
			path = LZMA2;
			sourceTree = "<group>";
		};
		06BE1ABE1DB410F100EE0F59 = {
			isa = PBXGroup;
			children = (
				06BE1ACA1DB410F100EE0F59 /* Sources */,
				06F065A01FFB763300312A82 /* Tests */,
				06BE1AC91DB410F100EE0F59 /* Products */,
			);
			sourceTree = "<group>";
		};
		06BE1AC91DB410F100EE0F59 /* Products */ = {
			isa = PBXGroup;
			children = (
				06BE1AC81DB410F100EE0F59 /* SWCompression.framework */,
				06F065951FFB761600312A82 /* TestSWCompression.xctest */,
			);
			name = Products;
			sourceTree = "<group>";
		};
		06BE1ACA1DB410F100EE0F59 /* Sources */ = {
			isa = PBXGroup;
			children = (
				0680B4C01F88140500C5F253 /* Common */,
				0680B4C11F88142D00C5F253 /* Deflate */,
				0680B4C31F8814C400C5F253 /* BZip2 */,
				0680B4C41F8814EB00C5F253 /* LZMA */,
				06A1728C1FA5DCF00048A89C /* LZMA2 */,
				0680B4C61F88151400C5F253 /* XZ */,
				06C936831F881A0B008BBF0E /* GZip */,
				06C936841F881A28008BBF0E /* Zlib */,
				06C936851F881A43008BBF0E /* ZIP */,
				06C936861F881A57008BBF0E /* TAR */,
				06C936871F881A68008BBF0E /* 7-Zip */,
			);
			path = Sources;
			sourceTree = "<group>";
		};
		06C936831F881A0B008BBF0E /* GZip */ = {
			isa = PBXGroup;
			children = (
				063364E21DC52979007E313F /* GzipArchive.swift */,
				061C062A1F0E8A1D00832F0C /* GzipHeader.swift */,
				061C06251F0E8A0300832F0C /* GzipError.swift */,
				0686A63F1FA4C18800E89C9E /* FileSystemType+Gzip.swift */,
			);
			path = GZip;
			sourceTree = "<group>";
		};
		06C936841F881A28008BBF0E /* Zlib */ = {
			isa = PBXGroup;
			children = (
				064492581DC606D400F10981 /* ZlibArchive.swift */,
				061C06341F0E8A5F00832F0C /* ZlibHeader.swift */,
				061C062F1F0E8A4900832F0C /* ZlibError.swift */,
			);
			path = Zlib;
			sourceTree = "<group>";
		};
		06C936851F881A43008BBF0E /* ZIP */ = {
			isa = PBXGroup;
			children = (
				067518351E2A86F700D16354 /* ZipContainer.swift */,
				061C06411F0E8AD500832F0C /* ZipEntry.swift */,
				06BAC5931F8CFF28002443F4 /* ZipEntryInfo.swift */,
				06A2A30621DB71D900D33ABB /* ZipEntryInfoHelper.swift */,
				0642998A206017590044BA0C /* ZipExtraField.swift */,
				0606CF8020641209002B6EE9 /* BuiltinExtraFields.swift */,
				061C063C1F0E8AB700832F0C /* ZipError.swift */,
				061C064C1F0E901C00832F0C /* ZipLocalHeader.swift */,
				061C06471F0E8FF500832F0C /* ZipCentralDirectoryEntry.swift */,
				061C06511F0E904600832F0C /* ZipEndOfCentralDirectory.swift */,
				06092A231FA4CC3D00DE9FD5 /* CompressionMethod+Zip.swift */,
				06DE29B71FB7024C0098A761 /* ByteReader+Zip.swift */,
				0686A6441FA4C47300E89C9E /* FileSystemType+Zip.swift */,
			);
			path = ZIP;
			sourceTree = "<group>";
		};
		06C936861F881A57008BBF0E /* TAR */ = {
			isa = PBXGroup;
			children = (
				06ADB2D81EBCEFA60053A188 /* TarContainer.swift */,
				061C065B1F0E90E600832F0C /* TarEntry.swift */,
				0656B8251F8A960700111605 /* TarEntryInfo.swift */,
				062C1D7B1F8FCA9300917968 /* TarExtendedHeader.swift */,
				0698B10821048FB800A7C551 /* TarCreateError.swift */,
				061C06561F0E90C800832F0C /* TarError.swift */,
				0651FEC11F8E2E9100C49646 /* ContainerEntryType+Tar.swift */,
				0656B82A1F8A979A00111605 /* ByteReader+Tar.swift */,
				06CFF6B12078C5A5003B8375 /* TarEntryInfoProvider.swift */,
			);
			path = TAR;
			sourceTree = "<group>";
		};
		06C936871F881A68008BBF0E /* 7-Zip */ = {
			isa = PBXGroup;
			children = (
				064F72231F1E5D4400017297 /* 7zContainer.swift */,
				06F276DE1F2BAB4900E67335 /* 7zEntry.swift */,
				065D0ADB1F2B9D9100CE2DA8 /* 7zEntryInfo.swift */,
				064F72281F1E638A00017297 /* 7zError.swift */,
				06A9605A1F1E7D990078E6D1 /* 7zHeader.swift */,
				06B689571F278815007C9316 /* 7zProperty.swift */,
				06A960501F1E7D040078E6D1 /* 7zStreamInfo.swift */,
				06A960551F1E7D0B0078E6D1 /* 7zPackInfo.swift */,
				06A960641F1E7DF60078E6D1 /* 7zCoderInfo.swift */,
				06595E0D1F1E8252006501C2 /* 7zFolder.swift */,
				06595E121F1E90C2006501C2 /* 7zCoder.swift */,
				064512861F82CE63006490BA /* 7zCoder+Equatable.swift */,
				06A960691F1E7E0D0078E6D1 /* 7zSubstreamInfo.swift */,
				06A9605F1F1E7DE20078E6D1 /* 7zFileInfo.swift */,
				06CC3FDC1F8AAE8B00BD576D /* MsbBitReader+7z.swift */,
				0625C49E1FB4B92F00A52C43 /* CompressionMethod+7z.swift */,
			);
			path = "7-Zip";
			sourceTree = "<group>";
		};
		06D3802C21E35EAA008B50C6 /* CodingTree */ = {
			isa = PBXGroup;
			children = (
				06D3802D21E36190008B50C6 /* Code.swift */,
				06E6A6381F5C0FBB00D04856 /* CodeLength.swift */,
				063DF1081DE1F07800F38082 /* DecodingTree.swift */,
				06FEAD911F54B9CD00AD016E /* EncodingTree.swift */,
			);
			path = CodingTree;
			sourceTree = "<group>";
		};
		06F065A01FFB763300312A82 /* Tests */ = {
			isa = PBXGroup;
			children = (
				06F065AD1FFB763300312A82 /* Test Files */,
				06F065A11FFB763300312A82 /* Constants.swift */,
				06F065AC1FFB763300312A82 /* BZip2CompressionTests.swift */,
				06F065A51FFB763300312A82 /* BZip2Tests.swift */,
				06F065A21FFB763300312A82 /* DeflateCompressionTests.swift */,
				06F065A71FFB763300312A82 /* GzipTests.swift */,
				06F065AB1FFB763300312A82 /* LzmaTests.swift */,
				06F065AA1FFB763300312A82 /* SevenZipTests.swift */,
				06B15D9C210E17FC00AF2EA1 /* TarCreateTests.swift */,
				06F065A61FFB763300312A82 /* TarTests.swift */,
				06F065A91FFB763300312A82 /* XzTests.swift */,
				06F065A41FFB763300312A82 /* ZipTests.swift */,
				06D42DA62067B71000C1A98B /* TestZipExtraField.swift */,
				06F065A31FFB763300312A82 /* ZlibTests.swift */,
				06516B772139505800C9823B /* Sha256Tests.swift */,
			);
			path = Tests;
			sourceTree = "<group>";
		};
		06F065AD1FFB763300312A82 /* Test Files */ = {
			isa = PBXGroup;
			children = (
				06F065F61FFB763300312A82 /* 7z */,
				06F065AE1FFB763300312A82 /* Answers */,
				06F066081FFB763300312A82 /* BZip2 */,
				06F065B81FFB763300312A82 /* GZip */,
				06F065F11FFB763300312A82 /* LZMA */,
				06F065DF1FFB763300312A82 /* TAR */,
				06F065C61FFB763300312A82 /* XZ */,
				06F065D31FFB763300312A82 /* ZIP */,
				06F065C31FFB763300312A82 /* Zlib */,
			);
			path = "Test Files";
			sourceTree = "<group>";
		};
		06F065AE1FFB763300312A82 /* Answers */ = {
			isa = PBXGroup;
			children = (
				064D01A820FD071300CAE058 /* текстовый файл.answer */,
				06F065B01FFB763300312A82 /* test1.answer */,
				06F065B41FFB763300312A82 /* test2.answer */,
				06F065AF1FFB763300312A82 /* test3.answer */,
				06F065B61FFB763300312A82 /* test4.answer */,
				06F065B21FFB763300312A82 /* test5.answer */,
				06F065B71FFB763300312A82 /* test6.answer */,
				06F065B31FFB763300312A82 /* test7.answer */,
				06F065B51FFB763300312A82 /* test8.answer */,
				06F065B11FFB763300312A82 /* test9.answer */,
			);
			path = Answers;
			sourceTree = "<group>";
		};
		06F065B81FFB763300312A82 /* GZip */ = {
			isa = PBXGroup;
			children = (
				06F065BA1FFB763300312A82 /* test1.gz */,
				06F065BF1FFB763300312A82 /* test2.gz */,
				06F065BC1FFB763300312A82 /* test3.gz */,
				06F065BB1FFB763300312A82 /* test4.gz */,
				06F065B91FFB763300312A82 /* test5.gz */,
				06F065BE1FFB763300312A82 /* test6.gz */,
				06F065BD1FFB763300312A82 /* test7.gz */,
				06F065C21FFB763300312A82 /* test8.gz */,
				06F065C01FFB763300312A82 /* test9.gz */,
				06F065C11FFB763300312A82 /* test_multi.gz */,
			);
			path = GZip;
			sourceTree = "<group>";
		};
		06F065C31FFB763300312A82 /* Zlib */ = {
			isa = PBXGroup;
			children = (
				06F065C41FFB763300312A82 /* test.zlib */,
				06F065C51FFB763300312A82 /* random_file.zlib */,
				E66F362B2538E2B700076A6E /* test_empty.zlib */,
			);
			path = Zlib;
			sourceTree = "<group>";
		};
		06F065C61FFB763300312A82 /* XZ */ = {
			isa = PBXGroup;
			children = (
				06F065C71FFB763300312A82 /* test1.xz */,
				06F065D01FFB763300312A82 /* test2.xz */,
				06F065CF1FFB763300312A82 /* test3.xz */,
				06F065C91FFB763300312A82 /* test4.xz */,
				06F065C81FFB763300312A82 /* test5.xz */,
				06F065D11FFB763300312A82 /* test6.xz */,
				06F065CE1FFB763300312A82 /* test7.xz */,
				06F065CC1FFB763300312A82 /* test8.xz */,
				06F065CB1FFB763300312A82 /* test9.xz */,
				06F065CD1FFB763300312A82 /* test_multi.xz */,
				06F065CA1FFB763300312A82 /* test_multi_pad.xz */,
				062D591321248757003543BD /* test_delta_filter.xz */,
				069864C921403CE700755D9B /* test_sha256.xz */,
			);
			path = XZ;
			sourceTree = "<group>";
		};
		06F065D31FFB763300312A82 /* ZIP */ = {
			isa = PBXGroup;
			children = (
				06F065D41FFB763300312A82 /* test_zip_bzip2.zip */,
				06F065D51FFB763300312A82 /* test_empty_dir.zip */,
				06F065D61FFB763300312A82 /* test_win.zip */,
				06F065D71FFB763300312A82 /* test_unicode.zip */,
				06F065D81FFB763300312A82 /* test_data_descriptor.zip */,
				06F065D91FFB763300312A82 /* test_zip_lzma.zip */,
				06F065DA1FFB763300312A82 /* test_empty_file.zip */,
				06F065DB1FFB763300312A82 /* test_empty_cont.zip */,
				06F065DC1FFB763300312A82 /* SWCompressionSourceCode.zip */,
				06F065DD1FFB763300312A82 /* test_zip64.zip */,
				06D42DA42067B46800C1A98B /* test_custom_extra_field.zip */,
				064DF452245618A300D285F3 /* bad_cd_ext_ts.zip */,
			);
			path = ZIP;
			sourceTree = "<group>";
		};
		06F065DF1FFB763300312A82 /* TAR */ = {
			isa = PBXGroup;
			children = (
				06F065E11FFB763300312A82 /* Formats */,
				06F065E81FFB763300312A82 /* Long names */,
				06F065E01FFB763300312A82 /* test.tar */,
				06F065E71FFB763300312A82 /* test_empty_dir.tar */,
				06F065EC1FFB763300312A82 /* test_empty_cont.tar */,
				06F065ED1FFB763300312A82 /* SWCompressionSourceCode.tar */,
				06F065EE1FFB763300312A82 /* test_empty_file.tar */,
				06F065EF1FFB763300312A82 /* full_test.tar */,
				06F065F01FFB763300312A82 /* test_win.tar */,
				064D01AB20FD077D00CAE058 /* test_unicode_pax.tar */,
				064D01AA20FD077D00CAE058 /* test_unicode_ustar.tar */,
				0698B10A2104E11200A7C551 /* test_gnu_inc_format.tar */,
				0698B10C2106136500A7C551 /* test_big_num_field.tar */,
				0698B10E2106344200A7C551 /* test_negative_mtime.tar */,
			);
			path = TAR;
			sourceTree = "<group>";
		};
		06F065E11FFB763300312A82 /* Formats */ = {
			isa = PBXGroup;
			children = (
				06F065E21FFB763300312A82 /* test_pax.tar */,
				06F065E31FFB763300312A82 /* test_ustar.tar */,
				06F065E41FFB763300312A82 /* test_v7.tar */,
				06F065E51FFB763300312A82 /* test_oldgnu.tar */,
				06F065E61FFB763300312A82 /* test_gnu.tar */,
			);
			path = Formats;
			sourceTree = "<group>";
		};
		06F065E81FFB763300312A82 /* Long names */ = {
			isa = PBXGroup;
			children = (
				06F065E91FFB763300312A82 /* long_test_gnu.tar */,
				06F065EA1FFB763300312A82 /* long_test_pax.tar */,
				06F065EB1FFB763300312A82 /* long_test_oldgnu.tar */,
			);
			path = "Long names";
			sourceTree = "<group>";
		};
		06F065F11FFB763300312A82 /* LZMA */ = {
			isa = PBXGroup;
			children = (
				06F065F51FFB763300312A82 /* test8.lzma */,
				06F065F41FFB763300312A82 /* test9.lzma */,
				06F065F31FFB763300312A82 /* test10.lzma */,
				06F065F21FFB763300312A82 /* test11.lzma */,
				E66F36232538726E00076A6E /* test_empty.lzma */,
			);
			path = LZMA;
			sourceTree = "<group>";
		};
		06F065F61FFB763300312A82 /* 7z */ = {
			isa = PBXGroup;
			children = (
				06F066031FFB763300312A82 /* test1.7z */,
				06F066001FFB763300312A82 /* test2.7z */,
				06F065FF1FFB763300312A82 /* test3.7z */,
				06F065F71FFB763300312A82 /* test_empty_cont.7z */,
				06F065F81FFB763300312A82 /* test_multi_blocks.7z */,
				06F065F91FFB763300312A82 /* test_7z_copy.7z */,
				06F065FA1FFB763300312A82 /* test_single_thread.7z */,
				06F065FB1FFB763300312A82 /* test_all_timestamps.7z */,
				06F065FC1FFB763300312A82 /* test_complicated_coding_scheme.7z */,
				06F065FD1FFB763300312A82 /* test_anti_file.7z */,
				06F065FE1FFB763300312A82 /* test_encrypted_header.7z */,
				06F066011FFB763300312A82 /* test_7z_bzip2.7z */,
				06F066021FFB763300312A82 /* test_7z_deflate.7z */,
				06F066041FFB763300312A82 /* test_empty_file.7z */,
				06F066051FFB763300312A82 /* test_empty_dir.7z */,
				06F066061FFB763300312A82 /* test_win.7z */,
				0627A4D220FE521B0023987C /* test_unicode.7z */,
				068D070321368617002A6C3B /* test_delta_filter.7z */,
				06F066071FFB763300312A82 /* SWCompressionSourceCode.7z */,
			);
			path = 7z;
			sourceTree = "<group>";
		};
		06F066081FFB763300312A82 /* BZip2 */ = {
			isa = PBXGroup;
			children = (
				06F0660F1FFB763300312A82 /* test1.bz2 */,
				06F0660E1FFB763300312A82 /* test2.bz2 */,
				06F0660D1FFB763300312A82 /* test3.bz2 */,
				06F0660A1FFB763300312A82 /* test4.bz2 */,
				06F066091FFB763300312A82 /* test5.bz2 */,
				06F0660B1FFB763300312A82 /* test6.bz2 */,
				06F0660C1FFB763300312A82 /* test7.bz2 */,
				06F066111FFB763300312A82 /* test8.bz2 */,
				06F066101FFB763300312A82 /* test9.bz2 */,
			);
			path = BZip2;
			sourceTree = "<group>";
		};
/* End PBXGroup section */

/* Begin PBXNativeTarget section */
		06BE1AC71DB410F100EE0F59 /* SWCompression */ = {
			isa = PBXNativeTarget;
			buildConfigurationList = 06BE1ADC1DB410F100EE0F59 /* Build configuration list for PBXNativeTarget "SWCompression" */;
			buildPhases = (
				06BE1AC31DB410F100EE0F59 /* Sources */,
			);
			buildRules = (
			);
			dependencies = (
			);
			name = SWCompression;
			productName = SWCompression;
			productReference = 06BE1AC81DB410F100EE0F59 /* SWCompression.framework */;
			productType = "com.apple.product-type.framework";
		};
		06F065941FFB761600312A82 /* TestSWCompression */ = {
			isa = PBXNativeTarget;
			buildConfigurationList = 06F0659D1FFB761600312A82 /* Build configuration list for PBXNativeTarget "TestSWCompression" */;
			buildPhases = (
				06F065911FFB761600312A82 /* Sources */,
				06F065921FFB761600312A82 /* Frameworks */,
				06F065931FFB761600312A82 /* Resources */,
				062BE32F1FFBADB300343CAD /* Copy BitByteData.framework into test bundle */,
			);
			buildRules = (
			);
			dependencies = (
				06F0659C1FFB761600312A82 /* PBXTargetDependency */,
			);
			name = TestSWCompression;
			productName = TestSWCompression;
			productReference = 06F065951FFB761600312A82 /* TestSWCompression.xctest */;
			productType = "com.apple.product-type.bundle.unit-test";
		};
/* End PBXNativeTarget section */

/* Begin PBXProject section */
		06BE1ABF1DB410F100EE0F59 /* Project object */ = {
			isa = PBXProject;
			attributes = {
				LastSwiftUpdateCheck = 0920;
<<<<<<< HEAD
				LastUpgradeCheck = 1230;
=======
				LastUpgradeCheck = 1240;
>>>>>>> 4445b0f5
				ORGANIZATIONNAME = "Timofey Solomko";
				TargetAttributes = {
					06BE1AC71DB410F100EE0F59 = {
						CreatedOnToolsVersion = 8.0;
						LastSwiftMigration = 1010;
					};
					06F065941FFB761600312A82 = {
						CreatedOnToolsVersion = 9.2;
						LastSwiftMigration = 1010;
					};
				};
			};
			buildConfigurationList = 06BE1AC21DB410F100EE0F59 /* Build configuration list for PBXProject "SWCompression" */;
			compatibilityVersion = "Xcode 10.0";
			developmentRegion = en;
			hasScannedForEncodings = 0;
			knownRegions = (
				en,
				Base,
			);
			mainGroup = 06BE1ABE1DB410F100EE0F59;
			productRefGroup = 06BE1AC91DB410F100EE0F59 /* Products */;
			projectDirPath = "";
			projectRoot = "";
			targets = (
				06BE1AC71DB410F100EE0F59 /* SWCompression */,
				06F065941FFB761600312A82 /* TestSWCompression */,
			);
		};
/* End PBXProject section */

/* Begin PBXResourcesBuildPhase section */
		06F065931FFB761600312A82 /* Resources */ = {
			isa = PBXResourcesBuildPhase;
			buildActionMask = 2147483647;
			files = (
				06F066291FFB763400312A82 /* test1.gz in Resources */,
				06F0666C1FFB763400312A82 /* test_empty_dir.7z in Resources */,
				06F066201FFB763300312A82 /* test1.answer in Resources */,
				06F0664E1FFB763400312A82 /* test_v7.tar in Resources */,
				06F0662E1FFB763400312A82 /* test2.gz in Resources */,
				06F0665C1FFB763400312A82 /* test9.lzma in Resources */,
				06F066661FFB763400312A82 /* test3.7z in Resources */,
				06F0664B1FFB763400312A82 /* test.tar in Resources */,
				06F066501FFB763400312A82 /* test_gnu.tar in Resources */,
				06F066341FFB763400312A82 /* test1.xz in Resources */,
				06F0665F1FFB763400312A82 /* test_multi_blocks.7z in Resources */,
				068D070421368617002A6C3B /* test_delta_filter.7z in Resources */,
				06F066711FFB763400312A82 /* test6.bz2 in Resources */,
				06F0666E1FFB763400312A82 /* SWCompressionSourceCode.7z in Resources */,
				06F066311FFB763400312A82 /* test8.gz in Resources */,
				06F066421FFB763400312A82 /* test_win.zip in Resources */,
				0698B10D2106136500A7C551 /* test_big_num_field.tar in Resources */,
				06F0663B1FFB763400312A82 /* test7.xz in Resources */,
				06F066601FFB763400312A82 /* test_7z_copy.7z in Resources */,
				06F0666F1FFB763400312A82 /* test5.bz2 in Resources */,
				06F0666B1FFB763400312A82 /* test_empty_file.7z in Resources */,
				06F066451FFB763400312A82 /* test_zip_lzma.zip in Resources */,
				06F066741FFB763400312A82 /* test2.bz2 in Resources */,
				06F066721FFB763400312A82 /* test7.bz2 in Resources */,
				06F0665B1FFB763400312A82 /* test10.lzma in Resources */,
				06F0663C1FFB763400312A82 /* test3.xz in Resources */,
				06F066591FFB763400312A82 /* test_win.tar in Resources */,
				06F066621FFB763400312A82 /* test_all_timestamps.7z in Resources */,
				06F066251FFB763400312A82 /* test8.answer in Resources */,
				06F066241FFB763400312A82 /* test2.answer in Resources */,
				06F066541FFB763400312A82 /* long_test_oldgnu.tar in Resources */,
				06F066551FFB763400312A82 /* test_empty_cont.tar in Resources */,
				06F066271FFB763400312A82 /* test6.answer in Resources */,
				06F066321FFB763400312A82 /* test.zlib in Resources */,
				06F066671FFB763400312A82 /* test2.7z in Resources */,
				062D591421248758003543BD /* test_delta_filter.xz in Resources */,
				0698B10B2104E11200A7C551 /* test_gnu_inc_format.tar in Resources */,
				06F0661F1FFB763300312A82 /* test3.answer in Resources */,
				06F066281FFB763400312A82 /* test5.gz in Resources */,
				064D01AC20FD077D00CAE058 /* test_unicode_ustar.tar in Resources */,
				06F066361FFB763400312A82 /* test4.xz in Resources */,
				06F066411FFB763400312A82 /* test_empty_dir.zip in Resources */,
				06F066521FFB763400312A82 /* long_test_gnu.tar in Resources */,
				06F066431FFB763400312A82 /* test_unicode.zip in Resources */,
				06F066491FFB763400312A82 /* test_zip64.zip in Resources */,
				06F066761FFB763400312A82 /* test9.bz2 in Resources */,
				06F0662A1FFB763400312A82 /* test4.gz in Resources */,
				06F066301FFB763400312A82 /* test_multi.gz in Resources */,
				06F066371FFB763400312A82 /* test_multi_pad.xz in Resources */,
				06F066651FFB763400312A82 /* test_encrypted_header.7z in Resources */,
				06F066511FFB763400312A82 /* test_empty_dir.tar in Resources */,
				06F0666A1FFB763400312A82 /* test1.7z in Resources */,
				06F066701FFB763400312A82 /* test4.bz2 in Resources */,
				06F066611FFB763400312A82 /* test_single_thread.7z in Resources */,
				06F066691FFB763400312A82 /* test_7z_deflate.7z in Resources */,
				06F066261FFB763400312A82 /* test4.answer in Resources */,
				06F066481FFB763400312A82 /* SWCompressionSourceCode.zip in Resources */,
				06F0665D1FFB763400312A82 /* test8.lzma in Resources */,
				06F0664F1FFB763400312A82 /* test_oldgnu.tar in Resources */,
				06F066211FFB763300312A82 /* test9.answer in Resources */,
				06F066221FFB763300312A82 /* test5.answer in Resources */,
				06F0662C1FFB763400312A82 /* test7.gz in Resources */,
				06F066681FFB763400312A82 /* test_7z_bzip2.7z in Resources */,
				06F066531FFB763400312A82 /* long_test_pax.tar in Resources */,
				06F066391FFB763400312A82 /* test8.xz in Resources */,
				06F0662F1FFB763400312A82 /* test9.gz in Resources */,
				064DF453245618A300D285F3 /* bad_cd_ext_ts.zip in Resources */,
				E66F36242538726E00076A6E /* test_empty.lzma in Resources */,
				06F066751FFB763400312A82 /* test1.bz2 in Resources */,
				064D01A920FD071300CAE058 /* текстовый файл.answer in Resources */,
				06F0662D1FFB763400312A82 /* test6.gz in Resources */,
				E66F362C2538E2B700076A6E /* test_empty.zlib in Resources */,
				06F0664D1FFB763400312A82 /* test_ustar.tar in Resources */,
				06F0665A1FFB763400312A82 /* test11.lzma in Resources */,
				06F066401FFB763400312A82 /* test_zip_bzip2.zip in Resources */,
				06F066461FFB763400312A82 /* test_empty_file.zip in Resources */,
				06F066331FFB763400312A82 /* random_file.zlib in Resources */,
				0698B10F2106344200A7C551 /* test_negative_mtime.tar in Resources */,
				06F066561FFB763400312A82 /* SWCompressionSourceCode.tar in Resources */,
				069864CA21403CE700755D9B /* test_sha256.xz in Resources */,
				06F0663D1FFB763400312A82 /* test2.xz in Resources */,
				06F066351FFB763400312A82 /* test5.xz in Resources */,
				06F066631FFB763400312A82 /* test_complicated_coding_scheme.7z in Resources */,
				06F066641FFB763400312A82 /* test_anti_file.7z in Resources */,
				064D01AD20FD077D00CAE058 /* test_unicode_pax.tar in Resources */,
				06F0665E1FFB763400312A82 /* test_empty_cont.7z in Resources */,
				06F066731FFB763400312A82 /* test3.bz2 in Resources */,
				06F066471FFB763400312A82 /* test_empty_cont.zip in Resources */,
				06D42DA52067B46800C1A98B /* test_custom_extra_field.zip in Resources */,
				06F0663E1FFB763400312A82 /* test6.xz in Resources */,
				06F0666D1FFB763400312A82 /* test_win.7z in Resources */,
				06F066571FFB763400312A82 /* test_empty_file.tar in Resources */,
				06F066441FFB763400312A82 /* test_data_descriptor.zip in Resources */,
				06F066581FFB763400312A82 /* full_test.tar in Resources */,
				06F0662B1FFB763400312A82 /* test3.gz in Resources */,
				06F0664C1FFB763400312A82 /* test_pax.tar in Resources */,
				06F0663A1FFB763400312A82 /* test_multi.xz in Resources */,
				0627A4D320FE521C0023987C /* test_unicode.7z in Resources */,
				06F066381FFB763400312A82 /* test9.xz in Resources */,
				06F066231FFB763300312A82 /* test7.answer in Resources */,
				06F066771FFB763400312A82 /* test8.bz2 in Resources */,
			);
			runOnlyForDeploymentPostprocessing = 0;
		};
/* End PBXResourcesBuildPhase section */

/* Begin PBXShellScriptBuildPhase section */
		062BE32F1FFBADB300343CAD /* Copy BitByteData.framework into test bundle */ = {
			isa = PBXShellScriptBuildPhase;
			buildActionMask = 2147483647;
			files = (
			);
			inputPaths = (
			);
			name = "Copy BitByteData.framework into test bundle";
			outputPaths = (
			);
			runOnlyForDeploymentPostprocessing = 0;
			shellPath = /bin/bash;
			shellScript = "if [[ ${SDK_NAME} == iphone* ]]; then\n    if [[ ! -d ${BUILT_PRODUCTS_DIR}/TestSWCompression.xctest/Frameworks/ ]]; then\n        mkdir -p ${BUILT_PRODUCTS_DIR}/TestSWCompression.xctest/Frameworks/\n    fi\n    if [[ -d ${PROJECT_DIR}/Carthage/Build/BitByteData.xcframework/ ]]; then\n        if [[ ${SDK_NAME} == iphonesimulator* ]]; then\n            cp -a ${PROJECT_DIR}/Carthage/Build/BitByteData.xcframework/ios-*-simulator/BitByteData.framework ${BUILT_PRODUCTS_DIR}/TestSWCompression.xctest/Frameworks/\n        else\n            cp -a ${PROJECT_DIR}/Carthage/Build/BitByteData.xcframework/ios-arm64_armv7/BitByteData.framework ${BUILT_PRODUCTS_DIR}/TestSWCompression.xctest/Frameworks/\n        fi\n    else\n        cp -a ${PROJECT_DIR}/Carthage/Build/iOS/BitByteData.framework ${BUILT_PRODUCTS_DIR}/TestSWCompression.xctest/Frameworks/\n    fi\nelif [[ ${SDK_NAME} == appletv* ]]; then\n    if [[ ! -d ${BUILT_PRODUCTS_DIR}/TestSWCompression.xctest/Frameworks/ ]]; then\n        mkdir -p ${BUILT_PRODUCTS_DIR}/TestSWCompression.xctest/Frameworks/\n    fi\n    if [[ -d ${PROJECT_DIR}/Carthage/Build/BitByteData.xcframework/ ]]; then\n        if [[ ${SDK_NAME} == appletvsimulator* ]]; then\n            cp -a ${PROJECT_DIR}/Carthage/Build/BitByteData.xcframework/tvos-*-simulator/BitByteData.framework ${BUILT_PRODUCTS_DIR}/TestSWCompression.xctest/Frameworks/\n        else\n            cp -a ${PROJECT_DIR}/Carthage/Build/BitByteData.xcframework/tvos-arm64/BitByteData.framework ${BUILT_PRODUCTS_DIR}/TestSWCompression.xctest/Frameworks/\n        fi\n    else\n        cp -a ${PROJECT_DIR}/Carthage/Build/tvOS/BitByteData.framework ${BUILT_PRODUCTS_DIR}/TestSWCompression.xctest/Frameworks/\n    fi\nelif [[ ${SDK_NAME} == watch* ]]; then\n    if [[ ! -d ${BUILT_PRODUCTS_DIR}/TestSWCompression.xctest/Frameworks/ ]]; then\n        mkdir -p ${BUILT_PRODUCTS_DIR}/TestSWCompression.xctest/Frameworks/\n    fi\n    if [[ -d ${PROJECT_DIR}/Carthage/Build/BitByteData.xcframework/ ]]; then\n        if [[ ${SDK_NAME} == watchossimulator* ]]; then\n            cp -a ${PROJECT_DIR}/Carthage/Build/BitByteData.xcframework/watchos-*-simulator/BitByteData.framework ${BUILT_PRODUCTS_DIR}/TestSWCompression.xctest/Frameworks/\n        else\n            cp -a ${PROJECT_DIR}/Carthage/Build/BitByteData.xcframework/watchos-arm64_32_armv7k/BitByteData.framework ${BUILT_PRODUCTS_DIR}/TestSWCompression.xctest/Frameworks/\n        fi\n    else\n            cp -a ${PROJECT_DIR}/Carthage/Build/watchOS/BitByteData.framework ${BUILT_PRODUCTS_DIR}/TestSWCompression.xctest/Frameworks/\n    fi\nelif [[ ${SDK_NAME} == macos* ]]; then\n    if [[ ! -d ${BUILT_PRODUCTS_DIR}/TestSWCompression.xctest/Contents/Frameworks/ ]]; then\n        mkdir -p ${BUILT_PRODUCTS_DIR}/TestSWCompression.xctest/Contents/Frameworks/\n    fi\n    if [[ -d ${PROJECT_DIR}/Carthage/Build/BitByteData.xcframework/ ]]; then\n        cp -a ${PROJECT_DIR}/Carthage/Build/BitByteData.xcframework/macos-*/BitByteData.framework ${BUILT_PRODUCTS_DIR}/TestSWCompression.xctest/Contents/Frameworks/\n    else\n        cp -a ${PROJECT_DIR}/Carthage/Build/Mac/BitByteData.framework ${BUILT_PRODUCTS_DIR}/TestSWCompression.xctest/Contents/Frameworks/\n    fi\nfi\n\nxattr -rc ${BUILT_PRODUCTS_DIR}\n";
			showEnvVarsInLog = 0;
		};
/* End PBXShellScriptBuildPhase section */

/* Begin PBXSourcesBuildPhase section */
		06BE1AC31DB410F100EE0F59 /* Sources */ = {
			isa = PBXSourcesBuildPhase;
			buildActionMask = 2147483647;
			files = (
				061C06521F0E904600832F0C /* ZipEndOfCentralDirectory.swift in Sources */,
				06BB8F301E0C2C720079FB9E /* LZMA2.swift in Sources */,
				0620F4C31F8E24B6001C9B7A /* CompressionAlgorithm.swift in Sources */,
				06955E491F65C761004D5D79 /* BZip2+Lengths.swift in Sources */,
				06A393391DE0709300182E12 /* GzipArchive.swift in Sources */,
				061C064D1F0E901C00832F0C /* ZipLocalHeader.swift in Sources */,
				063DF10D1DE1F07800F38082 /* Extensions.swift in Sources */,
				0620F4991F8E21F8001C9B7A /* DosAttributes.swift in Sources */,
				0651FEC21F8E2E9100C49646 /* ContainerEntryType+Tar.swift in Sources */,
				06595E0E1F1E8252006501C2 /* 7zFolder.swift in Sources */,
				063DF1131DE1F07800F38082 /* DecodingTree.swift in Sources */,
				06A1727E1FA5C0D90048A89C /* LZMADecoder.swift in Sources */,
				06595E131F1E90C2006501C2 /* 7zCoder.swift in Sources */,
				0620F4B81F8E248C001C9B7A /* ContainerEntryInfo.swift in Sources */,
				06CDFCA81F111D9700292758 /* DeflateError.swift in Sources */,
				069D0FF01E0D6CB600D8AA87 /* LZMARangeDecoder.swift in Sources */,
				0634D9831F5207C30002B675 /* SuffixArray.swift in Sources */,
				0656B8261F8A960700111605 /* TarEntryInfo.swift in Sources */,
				061C06481F0E8FF500832F0C /* ZipCentralDirectoryEntry.swift in Sources */,
				067518361E2A86F700D16354 /* ZipContainer.swift in Sources */,
				06FEAD921F54B9CD00AD016E /* EncodingTree.swift in Sources */,
				068D070221368242002A6C3B /* DeltaFilter.swift in Sources */,
				06A9605B1F1E7D990078E6D1 /* 7zHeader.swift in Sources */,
				064F72241F1E5D4400017297 /* 7zContainer.swift in Sources */,
				06A172831FA5D3770048A89C /* LZMA2Decoder.swift in Sources */,
				061C06571F0E90C800832F0C /* TarError.swift in Sources */,
				06A960561F1E7D0B0078E6D1 /* 7zPackInfo.swift in Sources */,
				06DE29B81FB7024C0098A761 /* ByteReader+Zip.swift in Sources */,
				06BAC5941F8CFF28002443F4 /* ZipEntryInfo.swift in Sources */,
				0625C49F1FB4B92F00A52C43 /* CompressionMethod+7z.swift in Sources */,
				0620F4B31F8E2477001C9B7A /* ContainerEntry.swift in Sources */,
				061C06301F0E8A4900832F0C /* ZlibError.swift in Sources */,
				069D0FFA1E0D6CE900D8AA87 /* LZMALenDecoder.swift in Sources */,
				06A172881FA5DC460048A89C /* LZMAConstants.swift in Sources */,
				06E234821E06A6C200F18798 /* CheckSums.swift in Sources */,
				064512871F82CE63006490BA /* 7zCoder+Equatable.swift in Sources */,
				069AC20D1E02DB1D0041AC13 /* LZMA.swift in Sources */,
				0686A6401FA4C18800E89C9E /* FileSystemType+Gzip.swift in Sources */,
				06A3933A1DE0709300182E12 /* ZlibArchive.swift in Sources */,
				061C063D1F0E8AB700832F0C /* ZipError.swift in Sources */,
				0606CF8120641209002B6EE9 /* BuiltinExtraFields.swift in Sources */,
				0631CB061F81109E00A2E0AB /* Deflate+Constants.swift in Sources */,
				06D95AC11F4C54E0006B46AC /* BZip2+Compress.swift in Sources */,
				06912BD21F5C8F3D0070BB60 /* Deflate+Lengths.swift in Sources */,
				06A9606A1F1E7E0D0078E6D1 /* 7zSubstreamInfo.swift in Sources */,
				0694A74D1F7C0DF00023BC99 /* BurrowsWheeler.swift in Sources */,
				06CC3FDD1F8AAE8B00BD576D /* MsbBitReader+7z.swift in Sources */,
				06A3933B1DE0709300182E12 /* Deflate.swift in Sources */,
				06092A1A1FA4CB0300DE9FD5 /* CompressionMethod.swift in Sources */,
				06A2A30721DB71D900D33ABB /* ZipEntryInfoHelper.swift in Sources */,
				06A960601F1E7DE20078E6D1 /* 7zFileInfo.swift in Sources */,
				061C062B1F0E8A1D00832F0C /* GzipHeader.swift in Sources */,
				069D0FF51E0D6CD000D8AA87 /* LZMABitTreeDecoder.swift in Sources */,
				06A3933C1DE0709300182E12 /* BZip2.swift in Sources */,
				061C06211F0E89D900832F0C /* XZError.swift in Sources */,
				06092A241FA4CC3D00DE9FD5 /* CompressionMethod+Zip.swift in Sources */,
				06A960651F1E7DF60078E6D1 /* 7zCoderInfo.swift in Sources */,
				06ADB2D91EBCEFA60053A188 /* TarContainer.swift in Sources */,
				0602C8DF212184FA00B69EF5 /* LZMAProperties.swift in Sources */,
				0620F4C81F8E24BF001C9B7A /* DecompressionAlgorithm.swift in Sources */,
				0686A6451FA4C47300E89C9E /* FileSystemType+Zip.swift in Sources */,
				06CDFCA31F111D6C00292758 /* BZip2Error.swift in Sources */,
				06D3802E21E36190008B50C6 /* Code.swift in Sources */,
				06CFF6B22078C5A5003B8375 /* TarEntryInfoProvider.swift in Sources */,
				06CC3FE21F8AAF3100BD576D /* ByteReader+XZ.swift in Sources */,
				065D0ADC1F2B9D9100CE2DA8 /* 7zEntryInfo.swift in Sources */,
				06F276DF1F2BAB4A00E67335 /* 7zEntry.swift in Sources */,
				0651461E1FA8E004007F83F4 /* XZStreamHeader.swift in Sources */,
				06E2346C1E068E9600F18798 /* XZArchive.swift in Sources */,
				06CDFC9E1F111D2600292758 /* Deflate+Compress.swift in Sources */,
				0620F4AE1F8E246E001C9B7A /* Container.swift in Sources */,
				0698B10921048FB800A7C551 /* TarCreateError.swift in Sources */,
				0620F4A81F8E2450001C9B7A /* ContainerEntryType.swift in Sources */,
				061C06421F0E8AD500832F0C /* ZipEntry.swift in Sources */,
				061C06351F0E8A5F00832F0C /* ZlibHeader.swift in Sources */,
				06A960511F1E7D040078E6D1 /* 7zStreamInfo.swift in Sources */,
				0620F4941F8E21BC001C9B7A /* Permissions.swift in Sources */,
				06CDFCB21F111DEC00292758 /* LZMA2Error.swift in Sources */,
				06DDB1711F8190D400035BEF /* BZip2+BlockSize.swift in Sources */,
				065146231FA8E20C007F83F4 /* XZBlock.swift in Sources */,
				061C065C1F0E90E600832F0C /* TarEntry.swift in Sources */,
				064F72291F1E638A00017297 /* 7zError.swift in Sources */,
				06CDFCAD1F111DBE00292758 /* LZMAError.swift in Sources */,
				06E6A6391F5C0FBB00D04856 /* CodeLength.swift in Sources */,
				0642998B206017590044BA0C /* ZipExtraField.swift in Sources */,
				0656B82B1F8A979A00111605 /* ByteReader+Tar.swift in Sources */,
				06B689581F278815007C9316 /* 7zProperty.swift in Sources */,
				0686A63B1FA4C07D00E89C9E /* FileSystemType.swift in Sources */,
				06516B76213938B000C9823B /* Sha256.swift in Sources */,
				061C06261F0E8A0300832F0C /* GzipError.swift in Sources */,
				0620F4BE1F8E24AA001C9B7A /* Archive.swift in Sources */,
				062C1D7C1F8FCA9300917968 /* TarExtendedHeader.swift in Sources */,
			);
			runOnlyForDeploymentPostprocessing = 0;
		};
		06F065911FFB761600312A82 /* Sources */ = {
			isa = PBXSourcesBuildPhase;
			buildActionMask = 2147483647;
			files = (
				06F066151FFB763300312A82 /* ZlibTests.swift in Sources */,
				06F066141FFB763300312A82 /* DeflateCompressionTests.swift in Sources */,
				06F066171FFB763300312A82 /* BZip2Tests.swift in Sources */,
				06F066181FFB763300312A82 /* TarTests.swift in Sources */,
				06516B782139505800C9823B /* Sha256Tests.swift in Sources */,
				06B15D9D210E17FC00AF2EA1 /* TarCreateTests.swift in Sources */,
				06F066191FFB763300312A82 /* GzipTests.swift in Sources */,
				06D42DA72067B71000C1A98B /* TestZipExtraField.swift in Sources */,
				06F0661D1FFB763300312A82 /* LzmaTests.swift in Sources */,
				06F0661B1FFB763300312A82 /* XzTests.swift in Sources */,
				06F0661E1FFB763300312A82 /* BZip2CompressionTests.swift in Sources */,
				06F066131FFB763300312A82 /* Constants.swift in Sources */,
				06F0661C1FFB763300312A82 /* SevenZipTests.swift in Sources */,
				06F066161FFB763300312A82 /* ZipTests.swift in Sources */,
			);
			runOnlyForDeploymentPostprocessing = 0;
		};
/* End PBXSourcesBuildPhase section */

/* Begin PBXTargetDependency section */
		06F0659C1FFB761600312A82 /* PBXTargetDependency */ = {
			isa = PBXTargetDependency;
			target = 06BE1AC71DB410F100EE0F59 /* SWCompression */;
			targetProxy = 06F0659B1FFB761600312A82 /* PBXContainerItemProxy */;
		};
/* End PBXTargetDependency section */

/* Begin XCBuildConfiguration section */
		06BE1ADA1DB410F100EE0F59 /* Debug */ = {
			isa = XCBuildConfiguration;
			buildSettings = {
				ALWAYS_SEARCH_USER_PATHS = NO;
				CLANG_ENABLE_OBJC_WEAK = YES;
				CLANG_WARN_BLOCK_CAPTURE_AUTORELEASING = YES;
				CLANG_WARN_BOOL_CONVERSION = YES;
				CLANG_WARN_COMMA = YES;
				CLANG_WARN_CONSTANT_CONVERSION = YES;
				CLANG_WARN_DEPRECATED_OBJC_IMPLEMENTATIONS = YES;
				CLANG_WARN_EMPTY_BODY = YES;
				CLANG_WARN_ENUM_CONVERSION = YES;
				CLANG_WARN_INFINITE_RECURSION = YES;
				CLANG_WARN_INT_CONVERSION = YES;
				CLANG_WARN_NON_LITERAL_NULL_CONVERSION = YES;
				CLANG_WARN_OBJC_IMPLICIT_RETAIN_SELF = YES;
				CLANG_WARN_OBJC_LITERAL_CONVERSION = YES;
				CLANG_WARN_QUOTED_INCLUDE_IN_FRAMEWORK_HEADER = YES;
				CLANG_WARN_RANGE_LOOP_ANALYSIS = YES;
				CLANG_WARN_STRICT_PROTOTYPES = YES;
				CLANG_WARN_SUSPICIOUS_MOVE = YES;
				CLANG_WARN_UNREACHABLE_CODE = YES;
				CLANG_WARN__DUPLICATE_METHOD_MATCH = YES;
				CURRENT_PROJECT_VERSION = 75;
				DEBUG_INFORMATION_FORMAT = dwarf;
				ENABLE_STRICT_OBJC_MSGSEND = YES;
				ENABLE_TESTABILITY = YES;
				"FRAMEWORK_SEARCH_PATHS[sdk=appletvos*]" = (
					"\"$(SRCROOT)/Carthage/Build/tvOS\"",
					"\"$(SRCROOT)/Carthage/Build/BitByteData.xcframework/tvos-arm64\"",
				);
				"FRAMEWORK_SEARCH_PATHS[sdk=appletvsimulator*]" = (
					"\"$(SRCROOT)/Carthage/Build/tvOS\"",
					"\"$(SRCROOT)/Carthage/Build/BitByteData.xcframework/tvos-arm64_x86_64-simulator\"",
				);
				"FRAMEWORK_SEARCH_PATHS[sdk=iphoneos*]" = (
					"\"$(SRCROOT)/Carthage/Build/iOS\"",
					"\"$(SRCROOT)/Carthage/Build/BitByteData.xcframework/ios-arm64_armv7\"",
				);
				"FRAMEWORK_SEARCH_PATHS[sdk=iphonesimulator*]" = (
					"\"$(SRCROOT)/Carthage/Build/iOS\"",
					"\"$(SRCROOT)/Carthage/Build/BitByteData.xcframework/ios-arm64_i386_x86_64-simulator\"",
				);
				"FRAMEWORK_SEARCH_PATHS[sdk=macosx*]" = (
					"\"$(SRCROOT)/Carthage/Build/Mac\"",
					"\"$(SRCROOT)/Carthage/Build/BitByteData.xcframework/macos-arm64_x86_64\"",
				);
				"FRAMEWORK_SEARCH_PATHS[sdk=watchos*]" = (
					"\"$(SRCROOT)/Carthage/Build/watchOS\"",
					"\"$(SRCROOT)/Carthage/Build/BitByteData.xcframework/watchos-arm64_32_armv7k\"",
				);
				"FRAMEWORK_SEARCH_PATHS[sdk=watchsimulator*]" = (
					"\"$(SRCROOT)/Carthage/Build/watchOS\"",
					"\"$(SRCROOT)/Carthage/Build/BitByteData.xcframework/watchos-arm64_i386_x86_64-simulator\"",
				);
				GCC_NO_COMMON_BLOCKS = YES;
				GCC_OPTIMIZATION_LEVEL = 0;
				GCC_WARN_64_TO_32_BIT_CONVERSION = YES;
				GCC_WARN_ABOUT_RETURN_TYPE = YES;
				GCC_WARN_UNDECLARED_SELECTOR = YES;
				GCC_WARN_UNINITIALIZED_AUTOS = YES;
				GCC_WARN_UNUSED_FUNCTION = YES;
				GCC_WARN_UNUSED_VARIABLE = YES;
				IPHONEOS_DEPLOYMENT_TARGET = 9.0;
				MACOSX_DEPLOYMENT_TARGET = 10.10;
				ONLY_ACTIVE_ARCH = YES;
				OTHER_CODE_SIGN_FLAGS = "--deep";
				OTHER_LDFLAGS = (
					"-framework",
					BitByteData,
				);
				SDKROOT = macosx;
				SUPPORTED_PLATFORMS = "macosx watchsimulator iphonesimulator appletvsimulator watchos appletvos iphoneos";
				SWIFT_OPTIMIZATION_LEVEL = "-Onone";
				SWIFT_VERSION = 5.0;
				TVOS_DEPLOYMENT_TARGET = 9.0;
				VERSIONING_SYSTEM = "apple-generic";
				WATCHOS_DEPLOYMENT_TARGET = 2.0;
			};
			name = Debug;
		};
		06BE1ADB1DB410F100EE0F59 /* Release */ = {
			isa = XCBuildConfiguration;
			buildSettings = {
				ALWAYS_SEARCH_USER_PATHS = NO;
				CLANG_ENABLE_OBJC_WEAK = YES;
				CLANG_WARN_BLOCK_CAPTURE_AUTORELEASING = YES;
				CLANG_WARN_BOOL_CONVERSION = YES;
				CLANG_WARN_COMMA = YES;
				CLANG_WARN_CONSTANT_CONVERSION = YES;
				CLANG_WARN_DEPRECATED_OBJC_IMPLEMENTATIONS = YES;
				CLANG_WARN_EMPTY_BODY = YES;
				CLANG_WARN_ENUM_CONVERSION = YES;
				CLANG_WARN_INFINITE_RECURSION = YES;
				CLANG_WARN_INT_CONVERSION = YES;
				CLANG_WARN_NON_LITERAL_NULL_CONVERSION = YES;
				CLANG_WARN_OBJC_IMPLICIT_RETAIN_SELF = YES;
				CLANG_WARN_OBJC_LITERAL_CONVERSION = YES;
				CLANG_WARN_QUOTED_INCLUDE_IN_FRAMEWORK_HEADER = YES;
				CLANG_WARN_RANGE_LOOP_ANALYSIS = YES;
				CLANG_WARN_STRICT_PROTOTYPES = YES;
				CLANG_WARN_SUSPICIOUS_MOVE = YES;
				CLANG_WARN_UNREACHABLE_CODE = YES;
				CLANG_WARN__DUPLICATE_METHOD_MATCH = YES;
				CURRENT_PROJECT_VERSION = 75;
				DEBUG_INFORMATION_FORMAT = "dwarf-with-dsym";
				ENABLE_STRICT_OBJC_MSGSEND = YES;
				"FRAMEWORK_SEARCH_PATHS[sdk=appletvos*]" = (
					"\"$(SRCROOT)/Carthage/Build/tvOS\"",
					"\"$(SRCROOT)/Carthage/Build/BitByteData.xcframework/tvos-arm64\"",
				);
				"FRAMEWORK_SEARCH_PATHS[sdk=appletvsimulator*]" = (
					"\"$(SRCROOT)/Carthage/Build/tvOS\"",
					"\"$(SRCROOT)/Carthage/Build/BitByteData.xcframework/tvos-arm64_x86_64-simulator\"",
				);
				"FRAMEWORK_SEARCH_PATHS[sdk=iphoneos*]" = (
					"\"$(SRCROOT)/Carthage/Build/iOS\"",
					"\"$(SRCROOT)/Carthage/Build/BitByteData.xcframework/ios-arm64_armv7\"",
				);
				"FRAMEWORK_SEARCH_PATHS[sdk=iphonesimulator*]" = (
					"\"$(SRCROOT)/Carthage/Build/iOS\"",
					"\"$(SRCROOT)/Carthage/Build/BitByteData.xcframework/ios-arm64_i386_x86_64-simulator\"",
				);
				"FRAMEWORK_SEARCH_PATHS[sdk=macosx*]" = (
					"\"$(SRCROOT)/Carthage/Build/Mac\"",
					"\"$(SRCROOT)/Carthage/Build/BitByteData.xcframework/macos-arm64_x86_64\"",
				);
				"FRAMEWORK_SEARCH_PATHS[sdk=watchos*]" = (
					"\"$(SRCROOT)/Carthage/Build/watchOS\"",
					"\"$(SRCROOT)/Carthage/Build/BitByteData.xcframework/watchos-arm64_32_armv7k\"",
				);
				"FRAMEWORK_SEARCH_PATHS[sdk=watchsimulator*]" = (
					"\"$(SRCROOT)/Carthage/Build/watchOS\"",
					"\"$(SRCROOT)/Carthage/Build/BitByteData.xcframework/watchos-arm64_i386_x86_64-simulator\"",
				);
				GCC_NO_COMMON_BLOCKS = YES;
				GCC_WARN_64_TO_32_BIT_CONVERSION = YES;
				GCC_WARN_ABOUT_RETURN_TYPE = YES;
				GCC_WARN_UNDECLARED_SELECTOR = YES;
				GCC_WARN_UNINITIALIZED_AUTOS = YES;
				GCC_WARN_UNUSED_FUNCTION = YES;
				GCC_WARN_UNUSED_VARIABLE = YES;
				IPHONEOS_DEPLOYMENT_TARGET = 9.0;
				MACOSX_DEPLOYMENT_TARGET = 10.10;
				OTHER_CODE_SIGN_FLAGS = "--deep";
				OTHER_LDFLAGS = (
					"-framework",
					BitByteData,
				);
				SDKROOT = macosx;
				SUPPORTED_PLATFORMS = "macosx iphoneos iphonesimulator appletvos appletvsimulator watchos watchsimulator";
				SWIFT_COMPILATION_MODE = wholemodule;
				SWIFT_VERSION = 5.0;
				TVOS_DEPLOYMENT_TARGET = 9.0;
				VERSIONING_SYSTEM = "apple-generic";
				WATCHOS_DEPLOYMENT_TARGET = 2.0;
			};
			name = Release;
		};
		06BE1ADD1DB410F100EE0F59 /* Debug */ = {
			isa = XCBuildConfiguration;
			buildSettings = {
				APPLICATION_EXTENSION_API_ONLY = YES;
				DEFINES_MODULE = YES;
				DYLIB_COMPATIBILITY_VERSION = 1;
				DYLIB_CURRENT_VERSION = 75;
				DYLIB_INSTALL_NAME_BASE = "@rpath";
				INFOPLIST_FILE = SWCompression.xcodeproj/SWCompression.plist;
				INSTALL_PATH = "$(LOCAL_LIBRARY_DIR)/Frameworks";
				LD_RUNPATH_SEARCH_PATHS = (
					"$(inherited)",
					"@loader_path/Frameworks",
					"@executable_path/Frameworks",
					"@loader_path/../Frameworks",
					"@executable_path/../Frameworks",
				);
				OTHER_LDFLAGS = (
					"-framework",
					BitByteData,
				);
				PRODUCT_BUNDLE_IDENTIFIER = me.tsolomko.SWCompression;
				PRODUCT_NAME = "$(TARGET_NAME)";
				SKIP_INSTALL = YES;
			};
			name = Debug;
		};
		06BE1ADE1DB410F100EE0F59 /* Release */ = {
			isa = XCBuildConfiguration;
			buildSettings = {
				APPLICATION_EXTENSION_API_ONLY = YES;
				DEFINES_MODULE = YES;
				DYLIB_COMPATIBILITY_VERSION = 1;
				DYLIB_CURRENT_VERSION = 75;
				DYLIB_INSTALL_NAME_BASE = "@rpath";
				INFOPLIST_FILE = SWCompression.xcodeproj/SWCompression.plist;
				INSTALL_PATH = "$(LOCAL_LIBRARY_DIR)/Frameworks";
				LD_RUNPATH_SEARCH_PATHS = (
					"$(inherited)",
					"@loader_path/Frameworks",
					"@executable_path/Frameworks",
					"@loader_path/../Frameworks",
					"@executable_path/../Frameworks",
				);
				OTHER_LDFLAGS = (
					"-framework",
					BitByteData,
				);
				PRODUCT_BUNDLE_IDENTIFIER = me.tsolomko.SWCompression;
				PRODUCT_NAME = "$(TARGET_NAME)";
				SKIP_INSTALL = YES;
			};
			name = Release;
		};
		06F0659E1FFB761600312A82 /* Debug */ = {
			isa = XCBuildConfiguration;
			buildSettings = {
				COPY_PHASE_STRIP = NO;
				INFOPLIST_FILE = SWCompression.xcodeproj/TestSWCompression.plist;
				LD_RUNPATH_SEARCH_PATHS = (
					"$(inherited)",
					"@loader_path/Frameworks",
					"@executable_path/Frameworks",
					"@loader_path/../Frameworks",
					"@executable_path/../Frameworks",
				);
				PRODUCT_BUNDLE_IDENTIFIER = me.tsolomko.TestSWCompression;
				PRODUCT_NAME = "$(TARGET_NAME)";
			};
			name = Debug;
		};
		06F0659F1FFB761600312A82 /* Release */ = {
			isa = XCBuildConfiguration;
			buildSettings = {
				COPY_PHASE_STRIP = NO;
				INFOPLIST_FILE = SWCompression.xcodeproj/TestSWCompression.plist;
				LD_RUNPATH_SEARCH_PATHS = (
					"$(inherited)",
					"@loader_path/Frameworks",
					"@executable_path/Frameworks",
					"@loader_path/../Frameworks",
					"@executable_path/../Frameworks",
				);
				PRODUCT_BUNDLE_IDENTIFIER = me.tsolomko.TestSWCompression;
				PRODUCT_NAME = "$(TARGET_NAME)";
			};
			name = Release;
		};
/* End XCBuildConfiguration section */

/* Begin XCConfigurationList section */
		06BE1AC21DB410F100EE0F59 /* Build configuration list for PBXProject "SWCompression" */ = {
			isa = XCConfigurationList;
			buildConfigurations = (
				06BE1ADA1DB410F100EE0F59 /* Debug */,
				06BE1ADB1DB410F100EE0F59 /* Release */,
			);
			defaultConfigurationIsVisible = 0;
			defaultConfigurationName = Release;
		};
		06BE1ADC1DB410F100EE0F59 /* Build configuration list for PBXNativeTarget "SWCompression" */ = {
			isa = XCConfigurationList;
			buildConfigurations = (
				06BE1ADD1DB410F100EE0F59 /* Debug */,
				06BE1ADE1DB410F100EE0F59 /* Release */,
			);
			defaultConfigurationIsVisible = 0;
			defaultConfigurationName = Release;
		};
		06F0659D1FFB761600312A82 /* Build configuration list for PBXNativeTarget "TestSWCompression" */ = {
			isa = XCConfigurationList;
			buildConfigurations = (
				06F0659E1FFB761600312A82 /* Debug */,
				06F0659F1FFB761600312A82 /* Release */,
			);
			defaultConfigurationIsVisible = 0;
			defaultConfigurationName = Release;
		};
/* End XCConfigurationList section */
	};
	rootObject = 06BE1ABF1DB410F100EE0F59 /* Project object */;
}<|MERGE_RESOLUTION|>--- conflicted
+++ resolved
@@ -934,11 +934,7 @@
 			isa = PBXProject;
 			attributes = {
 				LastSwiftUpdateCheck = 0920;
-<<<<<<< HEAD
-				LastUpgradeCheck = 1230;
-=======
 				LastUpgradeCheck = 1240;
->>>>>>> 4445b0f5
 				ORGANIZATIONNAME = "Timofey Solomko";
 				TargetAttributes = {
 					06BE1AC71DB410F100EE0F59 = {
