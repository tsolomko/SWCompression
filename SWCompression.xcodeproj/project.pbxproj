// !$*UTF8*$!
{
	archiveVersion = 1;
	classes = {
	};
	objectVersion = 51;
	objects = {

/* Begin PBXBuildFile section */
		0602C8DF212184FA00B69EF5 /* LZMAProperties.swift in Sources */ = {isa = PBXBuildFile; fileRef = 0602C8DE212184FA00B69EF5 /* LZMAProperties.swift */; };
		0606CF8120641209002B6EE9 /* BuiltinExtraFields.swift in Sources */ = {isa = PBXBuildFile; fileRef = 0606CF8020641209002B6EE9 /* BuiltinExtraFields.swift */; };
		06092A1A1FA4CB0300DE9FD5 /* CompressionMethod.swift in Sources */ = {isa = PBXBuildFile; fileRef = 06092A191FA4CB0300DE9FD5 /* CompressionMethod.swift */; };
		06092A241FA4CC3D00DE9FD5 /* CompressionMethod+Zip.swift in Sources */ = {isa = PBXBuildFile; fileRef = 06092A231FA4CC3D00DE9FD5 /* CompressionMethod+Zip.swift */; };
		061C06211F0E89D900832F0C /* XZError.swift in Sources */ = {isa = PBXBuildFile; fileRef = 061C06201F0E89D900832F0C /* XZError.swift */; };
		061C06261F0E8A0300832F0C /* GzipError.swift in Sources */ = {isa = PBXBuildFile; fileRef = 061C06251F0E8A0300832F0C /* GzipError.swift */; };
		061C062B1F0E8A1D00832F0C /* GzipHeader.swift in Sources */ = {isa = PBXBuildFile; fileRef = 061C062A1F0E8A1D00832F0C /* GzipHeader.swift */; };
		061C06301F0E8A4900832F0C /* ZlibError.swift in Sources */ = {isa = PBXBuildFile; fileRef = 061C062F1F0E8A4900832F0C /* ZlibError.swift */; };
		061C06351F0E8A5F00832F0C /* ZlibHeader.swift in Sources */ = {isa = PBXBuildFile; fileRef = 061C06341F0E8A5F00832F0C /* ZlibHeader.swift */; };
		061C063D1F0E8AB700832F0C /* ZipError.swift in Sources */ = {isa = PBXBuildFile; fileRef = 061C063C1F0E8AB700832F0C /* ZipError.swift */; };
		061C06421F0E8AD500832F0C /* ZipEntry.swift in Sources */ = {isa = PBXBuildFile; fileRef = 061C06411F0E8AD500832F0C /* ZipEntry.swift */; };
		061C06481F0E8FF500832F0C /* ZipCentralDirectoryEntry.swift in Sources */ = {isa = PBXBuildFile; fileRef = 061C06471F0E8FF500832F0C /* ZipCentralDirectoryEntry.swift */; };
		061C064D1F0E901C00832F0C /* ZipLocalHeader.swift in Sources */ = {isa = PBXBuildFile; fileRef = 061C064C1F0E901C00832F0C /* ZipLocalHeader.swift */; };
		061C06521F0E904600832F0C /* ZipEndOfCentralDirectory.swift in Sources */ = {isa = PBXBuildFile; fileRef = 061C06511F0E904600832F0C /* ZipEndOfCentralDirectory.swift */; };
		061C06571F0E90C800832F0C /* TarError.swift in Sources */ = {isa = PBXBuildFile; fileRef = 061C06561F0E90C800832F0C /* TarError.swift */; };
		061C065C1F0E90E600832F0C /* TarEntry.swift in Sources */ = {isa = PBXBuildFile; fileRef = 061C065B1F0E90E600832F0C /* TarEntry.swift */; };
		0620F4941F8E21BC001C9B7A /* Permissions.swift in Sources */ = {isa = PBXBuildFile; fileRef = 0620F4931F8E21BC001C9B7A /* Permissions.swift */; };
		0620F4991F8E21F8001C9B7A /* DosAttributes.swift in Sources */ = {isa = PBXBuildFile; fileRef = 0620F4981F8E21F8001C9B7A /* DosAttributes.swift */; };
		0620F4A81F8E2450001C9B7A /* ContainerEntryType.swift in Sources */ = {isa = PBXBuildFile; fileRef = 0620F4A71F8E2450001C9B7A /* ContainerEntryType.swift */; };
		0620F4AE1F8E246E001C9B7A /* Container.swift in Sources */ = {isa = PBXBuildFile; fileRef = 0620F4AD1F8E246E001C9B7A /* Container.swift */; };
		0620F4B31F8E2477001C9B7A /* ContainerEntry.swift in Sources */ = {isa = PBXBuildFile; fileRef = 0620F4B21F8E2477001C9B7A /* ContainerEntry.swift */; };
		0620F4B81F8E248C001C9B7A /* ContainerEntryInfo.swift in Sources */ = {isa = PBXBuildFile; fileRef = 0620F4B71F8E248C001C9B7A /* ContainerEntryInfo.swift */; };
		0620F4BE1F8E24AA001C9B7A /* Archive.swift in Sources */ = {isa = PBXBuildFile; fileRef = 0620F4BD1F8E24AA001C9B7A /* Archive.swift */; };
		0620F4C31F8E24B6001C9B7A /* CompressionAlgorithm.swift in Sources */ = {isa = PBXBuildFile; fileRef = 0620F4C21F8E24B6001C9B7A /* CompressionAlgorithm.swift */; };
		0620F4C81F8E24BF001C9B7A /* DecompressionAlgorithm.swift in Sources */ = {isa = PBXBuildFile; fileRef = 0620F4C71F8E24BF001C9B7A /* DecompressionAlgorithm.swift */; };
		0625C49F1FB4B92F00A52C43 /* CompressionMethod+7z.swift in Sources */ = {isa = PBXBuildFile; fileRef = 0625C49E1FB4B92F00A52C43 /* CompressionMethod+7z.swift */; };
		0627A4D320FE521C0023987C /* test_unicode.7z in Resources */ = {isa = PBXBuildFile; fileRef = 0627A4D220FE521B0023987C /* test_unicode.7z */; };
		062C1D7C1F8FCA9300917968 /* TarExtendedHeader.swift in Sources */ = {isa = PBXBuildFile; fileRef = 062C1D7B1F8FCA9300917968 /* TarExtendedHeader.swift */; };
		062D591421248758003543BD /* test_delta_filter.xz in Resources */ = {isa = PBXBuildFile; fileRef = 062D591321248757003543BD /* test_delta_filter.xz */; };
		0631CB061F81109E00A2E0AB /* Deflate+Constants.swift in Sources */ = {isa = PBXBuildFile; fileRef = 0631CB051F81109E00A2E0AB /* Deflate+Constants.swift */; };
		0634D9831F5207C30002B675 /* SuffixArray.swift in Sources */ = {isa = PBXBuildFile; fileRef = 0634D9821F5207C30002B675 /* SuffixArray.swift */; };
		063DF10D1DE1F07800F38082 /* Extensions.swift in Sources */ = {isa = PBXBuildFile; fileRef = 063DF1061DE1F07800F38082 /* Extensions.swift */; };
		063DF1131DE1F07800F38082 /* DecodingTree.swift in Sources */ = {isa = PBXBuildFile; fileRef = 063DF1081DE1F07800F38082 /* DecodingTree.swift */; };
		0642998B206017590044BA0C /* ZipExtraField.swift in Sources */ = {isa = PBXBuildFile; fileRef = 0642998A206017590044BA0C /* ZipExtraField.swift */; };
		064512871F82CE63006490BA /* 7zCoder+Equatable.swift in Sources */ = {isa = PBXBuildFile; fileRef = 064512861F82CE63006490BA /* 7zCoder+Equatable.swift */; };
		064D01A920FD071300CAE058 /* текстовый файл.answer in Resources */ = {isa = PBXBuildFile; fileRef = 064D01A820FD071300CAE058 /* текстовый файл.answer */; };
		064D01AC20FD077D00CAE058 /* test_unicode_ustar.tar in Resources */ = {isa = PBXBuildFile; fileRef = 064D01AA20FD077D00CAE058 /* test_unicode_ustar.tar */; };
		064D01AD20FD077D00CAE058 /* test_unicode_pax.tar in Resources */ = {isa = PBXBuildFile; fileRef = 064D01AB20FD077D00CAE058 /* test_unicode_pax.tar */; };
		064DF453245618A300D285F3 /* bad_cd_ext_ts.zip in Resources */ = {isa = PBXBuildFile; fileRef = 064DF452245618A300D285F3 /* bad_cd_ext_ts.zip */; };
		064F72241F1E5D4400017297 /* 7zContainer.swift in Sources */ = {isa = PBXBuildFile; fileRef = 064F72231F1E5D4400017297 /* 7zContainer.swift */; };
		064F72291F1E638A00017297 /* 7zError.swift in Sources */ = {isa = PBXBuildFile; fileRef = 064F72281F1E638A00017297 /* 7zError.swift */; };
		0651461E1FA8E004007F83F4 /* XZStreamHeader.swift in Sources */ = {isa = PBXBuildFile; fileRef = 0651461D1FA8E004007F83F4 /* XZStreamHeader.swift */; };
		065146231FA8E20C007F83F4 /* XZBlock.swift in Sources */ = {isa = PBXBuildFile; fileRef = 065146221FA8E20C007F83F4 /* XZBlock.swift */; };
		06516B76213938B000C9823B /* Sha256.swift in Sources */ = {isa = PBXBuildFile; fileRef = 06516B75213938B000C9823B /* Sha256.swift */; };
		06516B782139505800C9823B /* Sha256Tests.swift in Sources */ = {isa = PBXBuildFile; fileRef = 06516B772139505800C9823B /* Sha256Tests.swift */; };
		0651FEC21F8E2E9100C49646 /* ContainerEntryType+Tar.swift in Sources */ = {isa = PBXBuildFile; fileRef = 0651FEC11F8E2E9100C49646 /* ContainerEntryType+Tar.swift */; };
		0656B8261F8A960700111605 /* TarEntryInfo.swift in Sources */ = {isa = PBXBuildFile; fileRef = 0656B8251F8A960700111605 /* TarEntryInfo.swift */; };
		0656B82B1F8A979A00111605 /* ByteReader+Tar.swift in Sources */ = {isa = PBXBuildFile; fileRef = 0656B82A1F8A979A00111605 /* ByteReader+Tar.swift */; };
		06595E0E1F1E8252006501C2 /* 7zFolder.swift in Sources */ = {isa = PBXBuildFile; fileRef = 06595E0D1F1E8252006501C2 /* 7zFolder.swift */; };
		06595E131F1E90C2006501C2 /* 7zCoder.swift in Sources */ = {isa = PBXBuildFile; fileRef = 06595E121F1E90C2006501C2 /* 7zCoder.swift */; };
		065D0ADC1F2B9D9100CE2DA8 /* 7zEntryInfo.swift in Sources */ = {isa = PBXBuildFile; fileRef = 065D0ADB1F2B9D9100CE2DA8 /* 7zEntryInfo.swift */; };
		067518361E2A86F700D16354 /* ZipContainer.swift in Sources */ = {isa = PBXBuildFile; fileRef = 067518351E2A86F700D16354 /* ZipContainer.swift */; };
		0686A63B1FA4C07D00E89C9E /* FileSystemType.swift in Sources */ = {isa = PBXBuildFile; fileRef = 0686A63A1FA4C07D00E89C9E /* FileSystemType.swift */; };
		0686A6401FA4C18800E89C9E /* FileSystemType+Gzip.swift in Sources */ = {isa = PBXBuildFile; fileRef = 0686A63F1FA4C18800E89C9E /* FileSystemType+Gzip.swift */; };
		0686A6451FA4C47300E89C9E /* FileSystemType+Zip.swift in Sources */ = {isa = PBXBuildFile; fileRef = 0686A6441FA4C47300E89C9E /* FileSystemType+Zip.swift */; };
		068D070221368242002A6C3B /* DeltaFilter.swift in Sources */ = {isa = PBXBuildFile; fileRef = 068D070121368242002A6C3B /* DeltaFilter.swift */; };
		068D070421368617002A6C3B /* test_delta_filter.7z in Resources */ = {isa = PBXBuildFile; fileRef = 068D070321368617002A6C3B /* test_delta_filter.7z */; };
		06912BD21F5C8F3D0070BB60 /* Deflate+Lengths.swift in Sources */ = {isa = PBXBuildFile; fileRef = 06912BD11F5C8F3D0070BB60 /* Deflate+Lengths.swift */; };
		0694A74D1F7C0DF00023BC99 /* BurrowsWheeler.swift in Sources */ = {isa = PBXBuildFile; fileRef = 0694A74C1F7C0DF00023BC99 /* BurrowsWheeler.swift */; };
		06955E491F65C761004D5D79 /* BZip2+Lengths.swift in Sources */ = {isa = PBXBuildFile; fileRef = 06955E481F65C761004D5D79 /* BZip2+Lengths.swift */; };
		069864CA21403CE700755D9B /* test_sha256.xz in Resources */ = {isa = PBXBuildFile; fileRef = 069864C921403CE700755D9B /* test_sha256.xz */; };
		0698B10921048FB800A7C551 /* TarCreateError.swift in Sources */ = {isa = PBXBuildFile; fileRef = 0698B10821048FB800A7C551 /* TarCreateError.swift */; };
		0698B10B2104E11200A7C551 /* test_gnu_inc_format.tar in Resources */ = {isa = PBXBuildFile; fileRef = 0698B10A2104E11200A7C551 /* test_gnu_inc_format.tar */; };
		0698B10D2106136500A7C551 /* test_big_num_field.tar in Resources */ = {isa = PBXBuildFile; fileRef = 0698B10C2106136500A7C551 /* test_big_num_field.tar */; };
		0698B10F2106344200A7C551 /* test_negative_mtime.tar in Resources */ = {isa = PBXBuildFile; fileRef = 0698B10E2106344200A7C551 /* test_negative_mtime.tar */; };
		069AC20D1E02DB1D0041AC13 /* LZMA.swift in Sources */ = {isa = PBXBuildFile; fileRef = 069AC20C1E02DB1D0041AC13 /* LZMA.swift */; };
		069D0FF01E0D6CB600D8AA87 /* LZMARangeDecoder.swift in Sources */ = {isa = PBXBuildFile; fileRef = 069D0FEF1E0D6CB600D8AA87 /* LZMARangeDecoder.swift */; };
		069D0FF51E0D6CD000D8AA87 /* LZMABitTreeDecoder.swift in Sources */ = {isa = PBXBuildFile; fileRef = 069D0FF41E0D6CD000D8AA87 /* LZMABitTreeDecoder.swift */; };
		069D0FFA1E0D6CE900D8AA87 /* LZMALenDecoder.swift in Sources */ = {isa = PBXBuildFile; fileRef = 069D0FF91E0D6CE900D8AA87 /* LZMALenDecoder.swift */; };
		06A1727E1FA5C0D90048A89C /* LZMADecoder.swift in Sources */ = {isa = PBXBuildFile; fileRef = 06A1727D1FA5C0D90048A89C /* LZMADecoder.swift */; };
		06A172831FA5D3770048A89C /* LZMA2Decoder.swift in Sources */ = {isa = PBXBuildFile; fileRef = 06A172821FA5D3770048A89C /* LZMA2Decoder.swift */; };
		06A172881FA5DC460048A89C /* LZMAConstants.swift in Sources */ = {isa = PBXBuildFile; fileRef = 06A172871FA5DC460048A89C /* LZMAConstants.swift */; };
		06A2A30721DB71D900D33ABB /* ZipEntryInfoHelper.swift in Sources */ = {isa = PBXBuildFile; fileRef = 06A2A30621DB71D900D33ABB /* ZipEntryInfoHelper.swift */; };
		06A393391DE0709300182E12 /* GzipArchive.swift in Sources */ = {isa = PBXBuildFile; fileRef = 063364E21DC52979007E313F /* GzipArchive.swift */; };
		06A3933A1DE0709300182E12 /* ZlibArchive.swift in Sources */ = {isa = PBXBuildFile; fileRef = 064492581DC606D400F10981 /* ZlibArchive.swift */; };
		06A3933B1DE0709300182E12 /* Deflate.swift in Sources */ = {isa = PBXBuildFile; fileRef = 061FCE251DBCC4BE0052F7BE /* Deflate.swift */; };
		06A3933C1DE0709300182E12 /* BZip2.swift in Sources */ = {isa = PBXBuildFile; fileRef = 06FED40B1DD7717E0013DFB2 /* BZip2.swift */; };
		06A960511F1E7D040078E6D1 /* 7zStreamInfo.swift in Sources */ = {isa = PBXBuildFile; fileRef = 06A960501F1E7D040078E6D1 /* 7zStreamInfo.swift */; };
		06A960561F1E7D0B0078E6D1 /* 7zPackInfo.swift in Sources */ = {isa = PBXBuildFile; fileRef = 06A960551F1E7D0B0078E6D1 /* 7zPackInfo.swift */; };
		06A9605B1F1E7D990078E6D1 /* 7zHeader.swift in Sources */ = {isa = PBXBuildFile; fileRef = 06A9605A1F1E7D990078E6D1 /* 7zHeader.swift */; };
		06A960601F1E7DE20078E6D1 /* 7zFileInfo.swift in Sources */ = {isa = PBXBuildFile; fileRef = 06A9605F1F1E7DE20078E6D1 /* 7zFileInfo.swift */; };
		06A960651F1E7DF60078E6D1 /* 7zCoderInfo.swift in Sources */ = {isa = PBXBuildFile; fileRef = 06A960641F1E7DF60078E6D1 /* 7zCoderInfo.swift */; };
		06A9606A1F1E7E0D0078E6D1 /* 7zSubstreamInfo.swift in Sources */ = {isa = PBXBuildFile; fileRef = 06A960691F1E7E0D0078E6D1 /* 7zSubstreamInfo.swift */; };
		06ADB2D91EBCEFA60053A188 /* TarContainer.swift in Sources */ = {isa = PBXBuildFile; fileRef = 06ADB2D81EBCEFA60053A188 /* TarContainer.swift */; };
		06B15D9D210E17FC00AF2EA1 /* TarCreateTests.swift in Sources */ = {isa = PBXBuildFile; fileRef = 06B15D9C210E17FC00AF2EA1 /* TarCreateTests.swift */; };
		06B689581F278815007C9316 /* 7zProperty.swift in Sources */ = {isa = PBXBuildFile; fileRef = 06B689571F278815007C9316 /* 7zProperty.swift */; };
		06BAC5941F8CFF28002443F4 /* ZipEntryInfo.swift in Sources */ = {isa = PBXBuildFile; fileRef = 06BAC5931F8CFF28002443F4 /* ZipEntryInfo.swift */; };
		06BB8F301E0C2C720079FB9E /* LZMA2.swift in Sources */ = {isa = PBXBuildFile; fileRef = 06BB8F2F1E0C2C720079FB9E /* LZMA2.swift */; };
		06CC3FDD1F8AAE8B00BD576D /* MsbBitReader+7z.swift in Sources */ = {isa = PBXBuildFile; fileRef = 06CC3FDC1F8AAE8B00BD576D /* MsbBitReader+7z.swift */; };
		06CC3FE21F8AAF3100BD576D /* ByteReader+XZ.swift in Sources */ = {isa = PBXBuildFile; fileRef = 06CC3FE11F8AAF3100BD576D /* ByteReader+XZ.swift */; };
		06CDFC9E1F111D2600292758 /* Deflate+Compress.swift in Sources */ = {isa = PBXBuildFile; fileRef = 06CDFC9D1F111D2600292758 /* Deflate+Compress.swift */; };
		06CDFCA31F111D6C00292758 /* BZip2Error.swift in Sources */ = {isa = PBXBuildFile; fileRef = 06CDFCA21F111D6C00292758 /* BZip2Error.swift */; };
		06CDFCA81F111D9700292758 /* DeflateError.swift in Sources */ = {isa = PBXBuildFile; fileRef = 06CDFCA71F111D9700292758 /* DeflateError.swift */; };
		06CDFCAD1F111DBE00292758 /* LZMAError.swift in Sources */ = {isa = PBXBuildFile; fileRef = 06CDFCAC1F111DBE00292758 /* LZMAError.swift */; };
		06CDFCB21F111DEC00292758 /* LZMA2Error.swift in Sources */ = {isa = PBXBuildFile; fileRef = 06CDFCB11F111DEC00292758 /* LZMA2Error.swift */; };
		06CFF6B22078C5A5003B8375 /* TarEntryInfoProvider.swift in Sources */ = {isa = PBXBuildFile; fileRef = 06CFF6B12078C5A5003B8375 /* TarEntryInfoProvider.swift */; };
		06D3802E21E36190008B50C6 /* Code.swift in Sources */ = {isa = PBXBuildFile; fileRef = 06D3802D21E36190008B50C6 /* Code.swift */; };
		06D42DA52067B46800C1A98B /* test_custom_extra_field.zip in Resources */ = {isa = PBXBuildFile; fileRef = 06D42DA42067B46800C1A98B /* test_custom_extra_field.zip */; };
		06D42DA72067B71000C1A98B /* TestZipExtraField.swift in Sources */ = {isa = PBXBuildFile; fileRef = 06D42DA62067B71000C1A98B /* TestZipExtraField.swift */; };
		06D95AC11F4C54E0006B46AC /* BZip2+Compress.swift in Sources */ = {isa = PBXBuildFile; fileRef = 06D95AC01F4C54E0006B46AC /* BZip2+Compress.swift */; };
		06DDB1711F8190D400035BEF /* BZip2+BlockSize.swift in Sources */ = {isa = PBXBuildFile; fileRef = 06DDB1701F8190D400035BEF /* BZip2+BlockSize.swift */; };
		06DE29B81FB7024C0098A761 /* ByteReader+Zip.swift in Sources */ = {isa = PBXBuildFile; fileRef = 06DE29B71FB7024C0098A761 /* ByteReader+Zip.swift */; };
		06E2346C1E068E9600F18798 /* XZArchive.swift in Sources */ = {isa = PBXBuildFile; fileRef = 06E2346B1E068E9600F18798 /* XZArchive.swift */; };
		06E234821E06A6C200F18798 /* CheckSums.swift in Sources */ = {isa = PBXBuildFile; fileRef = 06E234811E06A6C200F18798 /* CheckSums.swift */; };
		06E6A6391F5C0FBB00D04856 /* CodeLength.swift in Sources */ = {isa = PBXBuildFile; fileRef = 06E6A6381F5C0FBB00D04856 /* CodeLength.swift */; };
		06F0659A1FFB761600312A82 /* SWCompression.framework in Frameworks */ = {isa = PBXBuildFile; fileRef = 06BE1AC81DB410F100EE0F59 /* SWCompression.framework */; };
		06F066131FFB763300312A82 /* Constants.swift in Sources */ = {isa = PBXBuildFile; fileRef = 06F065A11FFB763300312A82 /* Constants.swift */; };
		06F066141FFB763300312A82 /* DeflateCompressionTests.swift in Sources */ = {isa = PBXBuildFile; fileRef = 06F065A21FFB763300312A82 /* DeflateCompressionTests.swift */; };
		06F066151FFB763300312A82 /* ZlibTests.swift in Sources */ = {isa = PBXBuildFile; fileRef = 06F065A31FFB763300312A82 /* ZlibTests.swift */; };
		06F066161FFB763300312A82 /* ZipTests.swift in Sources */ = {isa = PBXBuildFile; fileRef = 06F065A41FFB763300312A82 /* ZipTests.swift */; };
		06F066171FFB763300312A82 /* BZip2Tests.swift in Sources */ = {isa = PBXBuildFile; fileRef = 06F065A51FFB763300312A82 /* BZip2Tests.swift */; };
		06F066181FFB763300312A82 /* TarTests.swift in Sources */ = {isa = PBXBuildFile; fileRef = 06F065A61FFB763300312A82 /* TarTests.swift */; };
		06F066191FFB763300312A82 /* GzipTests.swift in Sources */ = {isa = PBXBuildFile; fileRef = 06F065A71FFB763300312A82 /* GzipTests.swift */; };
		06F0661B1FFB763300312A82 /* XzTests.swift in Sources */ = {isa = PBXBuildFile; fileRef = 06F065A91FFB763300312A82 /* XzTests.swift */; };
		06F0661C1FFB763300312A82 /* SevenZipTests.swift in Sources */ = {isa = PBXBuildFile; fileRef = 06F065AA1FFB763300312A82 /* SevenZipTests.swift */; };
		06F0661D1FFB763300312A82 /* LzmaTests.swift in Sources */ = {isa = PBXBuildFile; fileRef = 06F065AB1FFB763300312A82 /* LzmaTests.swift */; };
		06F0661E1FFB763300312A82 /* BZip2CompressionTests.swift in Sources */ = {isa = PBXBuildFile; fileRef = 06F065AC1FFB763300312A82 /* BZip2CompressionTests.swift */; };
		06F0661F1FFB763300312A82 /* test3.answer in Resources */ = {isa = PBXBuildFile; fileRef = 06F065AF1FFB763300312A82 /* test3.answer */; };
		06F066201FFB763300312A82 /* test1.answer in Resources */ = {isa = PBXBuildFile; fileRef = 06F065B01FFB763300312A82 /* test1.answer */; };
		06F066211FFB763300312A82 /* test9.answer in Resources */ = {isa = PBXBuildFile; fileRef = 06F065B11FFB763300312A82 /* test9.answer */; };
		06F066221FFB763300312A82 /* test5.answer in Resources */ = {isa = PBXBuildFile; fileRef = 06F065B21FFB763300312A82 /* test5.answer */; };
		06F066231FFB763300312A82 /* test7.answer in Resources */ = {isa = PBXBuildFile; fileRef = 06F065B31FFB763300312A82 /* test7.answer */; };
		06F066241FFB763400312A82 /* test2.answer in Resources */ = {isa = PBXBuildFile; fileRef = 06F065B41FFB763300312A82 /* test2.answer */; };
		06F066251FFB763400312A82 /* test8.answer in Resources */ = {isa = PBXBuildFile; fileRef = 06F065B51FFB763300312A82 /* test8.answer */; };
		06F066261FFB763400312A82 /* test4.answer in Resources */ = {isa = PBXBuildFile; fileRef = 06F065B61FFB763300312A82 /* test4.answer */; };
		06F066271FFB763400312A82 /* test6.answer in Resources */ = {isa = PBXBuildFile; fileRef = 06F065B71FFB763300312A82 /* test6.answer */; };
		06F066281FFB763400312A82 /* test5.gz in Resources */ = {isa = PBXBuildFile; fileRef = 06F065B91FFB763300312A82 /* test5.gz */; };
		06F066291FFB763400312A82 /* test1.gz in Resources */ = {isa = PBXBuildFile; fileRef = 06F065BA1FFB763300312A82 /* test1.gz */; };
		06F0662A1FFB763400312A82 /* test4.gz in Resources */ = {isa = PBXBuildFile; fileRef = 06F065BB1FFB763300312A82 /* test4.gz */; };
		06F0662B1FFB763400312A82 /* test3.gz in Resources */ = {isa = PBXBuildFile; fileRef = 06F065BC1FFB763300312A82 /* test3.gz */; };
		06F0662C1FFB763400312A82 /* test7.gz in Resources */ = {isa = PBXBuildFile; fileRef = 06F065BD1FFB763300312A82 /* test7.gz */; };
		06F0662D1FFB763400312A82 /* test6.gz in Resources */ = {isa = PBXBuildFile; fileRef = 06F065BE1FFB763300312A82 /* test6.gz */; };
		06F0662E1FFB763400312A82 /* test2.gz in Resources */ = {isa = PBXBuildFile; fileRef = 06F065BF1FFB763300312A82 /* test2.gz */; };
		06F0662F1FFB763400312A82 /* test9.gz in Resources */ = {isa = PBXBuildFile; fileRef = 06F065C01FFB763300312A82 /* test9.gz */; };
		06F066301FFB763400312A82 /* test_multi.gz in Resources */ = {isa = PBXBuildFile; fileRef = 06F065C11FFB763300312A82 /* test_multi.gz */; };
		06F066311FFB763400312A82 /* test8.gz in Resources */ = {isa = PBXBuildFile; fileRef = 06F065C21FFB763300312A82 /* test8.gz */; };
		06F066321FFB763400312A82 /* test.zlib in Resources */ = {isa = PBXBuildFile; fileRef = 06F065C41FFB763300312A82 /* test.zlib */; };
		06F066331FFB763400312A82 /* random_file.zlib in Resources */ = {isa = PBXBuildFile; fileRef = 06F065C51FFB763300312A82 /* random_file.zlib */; };
		06F066341FFB763400312A82 /* test1.xz in Resources */ = {isa = PBXBuildFile; fileRef = 06F065C71FFB763300312A82 /* test1.xz */; };
		06F066351FFB763400312A82 /* test5.xz in Resources */ = {isa = PBXBuildFile; fileRef = 06F065C81FFB763300312A82 /* test5.xz */; };
		06F066361FFB763400312A82 /* test4.xz in Resources */ = {isa = PBXBuildFile; fileRef = 06F065C91FFB763300312A82 /* test4.xz */; };
		06F066371FFB763400312A82 /* test_multi_pad.xz in Resources */ = {isa = PBXBuildFile; fileRef = 06F065CA1FFB763300312A82 /* test_multi_pad.xz */; };
		06F066381FFB763400312A82 /* test9.xz in Resources */ = {isa = PBXBuildFile; fileRef = 06F065CB1FFB763300312A82 /* test9.xz */; };
		06F066391FFB763400312A82 /* test8.xz in Resources */ = {isa = PBXBuildFile; fileRef = 06F065CC1FFB763300312A82 /* test8.xz */; };
		06F0663A1FFB763400312A82 /* test_multi.xz in Resources */ = {isa = PBXBuildFile; fileRef = 06F065CD1FFB763300312A82 /* test_multi.xz */; };
		06F0663B1FFB763400312A82 /* test7.xz in Resources */ = {isa = PBXBuildFile; fileRef = 06F065CE1FFB763300312A82 /* test7.xz */; };
		06F0663C1FFB763400312A82 /* test3.xz in Resources */ = {isa = PBXBuildFile; fileRef = 06F065CF1FFB763300312A82 /* test3.xz */; };
		06F0663D1FFB763400312A82 /* test2.xz in Resources */ = {isa = PBXBuildFile; fileRef = 06F065D01FFB763300312A82 /* test2.xz */; };
		06F0663E1FFB763400312A82 /* test6.xz in Resources */ = {isa = PBXBuildFile; fileRef = 06F065D11FFB763300312A82 /* test6.xz */; };
		06F066401FFB763400312A82 /* test_zip_bzip2.zip in Resources */ = {isa = PBXBuildFile; fileRef = 06F065D41FFB763300312A82 /* test_zip_bzip2.zip */; };
		06F066411FFB763400312A82 /* test_empty_dir.zip in Resources */ = {isa = PBXBuildFile; fileRef = 06F065D51FFB763300312A82 /* test_empty_dir.zip */; };
		06F066421FFB763400312A82 /* test_win.zip in Resources */ = {isa = PBXBuildFile; fileRef = 06F065D61FFB763300312A82 /* test_win.zip */; };
		06F066431FFB763400312A82 /* test_unicode.zip in Resources */ = {isa = PBXBuildFile; fileRef = 06F065D71FFB763300312A82 /* test_unicode.zip */; };
		06F066441FFB763400312A82 /* test_data_descriptor.zip in Resources */ = {isa = PBXBuildFile; fileRef = 06F065D81FFB763300312A82 /* test_data_descriptor.zip */; };
		06F066451FFB763400312A82 /* test_zip_lzma.zip in Resources */ = {isa = PBXBuildFile; fileRef = 06F065D91FFB763300312A82 /* test_zip_lzma.zip */; };
		06F066461FFB763400312A82 /* test_empty_file.zip in Resources */ = {isa = PBXBuildFile; fileRef = 06F065DA1FFB763300312A82 /* test_empty_file.zip */; };
		06F066471FFB763400312A82 /* test_empty_cont.zip in Resources */ = {isa = PBXBuildFile; fileRef = 06F065DB1FFB763300312A82 /* test_empty_cont.zip */; };
		06F066481FFB763400312A82 /* SWCompressionSourceCode.zip in Resources */ = {isa = PBXBuildFile; fileRef = 06F065DC1FFB763300312A82 /* SWCompressionSourceCode.zip */; };
		06F066491FFB763400312A82 /* test_zip64.zip in Resources */ = {isa = PBXBuildFile; fileRef = 06F065DD1FFB763300312A82 /* test_zip64.zip */; };
		06F0664B1FFB763400312A82 /* test.tar in Resources */ = {isa = PBXBuildFile; fileRef = 06F065E01FFB763300312A82 /* test.tar */; };
		06F0664C1FFB763400312A82 /* test_pax.tar in Resources */ = {isa = PBXBuildFile; fileRef = 06F065E21FFB763300312A82 /* test_pax.tar */; };
		06F0664D1FFB763400312A82 /* test_ustar.tar in Resources */ = {isa = PBXBuildFile; fileRef = 06F065E31FFB763300312A82 /* test_ustar.tar */; };
		06F0664E1FFB763400312A82 /* test_v7.tar in Resources */ = {isa = PBXBuildFile; fileRef = 06F065E41FFB763300312A82 /* test_v7.tar */; };
		06F0664F1FFB763400312A82 /* test_oldgnu.tar in Resources */ = {isa = PBXBuildFile; fileRef = 06F065E51FFB763300312A82 /* test_oldgnu.tar */; };
		06F066501FFB763400312A82 /* test_gnu.tar in Resources */ = {isa = PBXBuildFile; fileRef = 06F065E61FFB763300312A82 /* test_gnu.tar */; };
		06F066511FFB763400312A82 /* test_empty_dir.tar in Resources */ = {isa = PBXBuildFile; fileRef = 06F065E71FFB763300312A82 /* test_empty_dir.tar */; };
		06F066521FFB763400312A82 /* long_test_gnu.tar in Resources */ = {isa = PBXBuildFile; fileRef = 06F065E91FFB763300312A82 /* long_test_gnu.tar */; };
		06F066531FFB763400312A82 /* long_test_pax.tar in Resources */ = {isa = PBXBuildFile; fileRef = 06F065EA1FFB763300312A82 /* long_test_pax.tar */; };
		06F066541FFB763400312A82 /* long_test_oldgnu.tar in Resources */ = {isa = PBXBuildFile; fileRef = 06F065EB1FFB763300312A82 /* long_test_oldgnu.tar */; };
		06F066551FFB763400312A82 /* test_empty_cont.tar in Resources */ = {isa = PBXBuildFile; fileRef = 06F065EC1FFB763300312A82 /* test_empty_cont.tar */; };
		06F066561FFB763400312A82 /* SWCompressionSourceCode.tar in Resources */ = {isa = PBXBuildFile; fileRef = 06F065ED1FFB763300312A82 /* SWCompressionSourceCode.tar */; };
		06F066571FFB763400312A82 /* test_empty_file.tar in Resources */ = {isa = PBXBuildFile; fileRef = 06F065EE1FFB763300312A82 /* test_empty_file.tar */; };
		06F066581FFB763400312A82 /* full_test.tar in Resources */ = {isa = PBXBuildFile; fileRef = 06F065EF1FFB763300312A82 /* full_test.tar */; };
		06F066591FFB763400312A82 /* test_win.tar in Resources */ = {isa = PBXBuildFile; fileRef = 06F065F01FFB763300312A82 /* test_win.tar */; };
		06F0665A1FFB763400312A82 /* test11.lzma in Resources */ = {isa = PBXBuildFile; fileRef = 06F065F21FFB763300312A82 /* test11.lzma */; };
		06F0665B1FFB763400312A82 /* test10.lzma in Resources */ = {isa = PBXBuildFile; fileRef = 06F065F31FFB763300312A82 /* test10.lzma */; };
		06F0665C1FFB763400312A82 /* test9.lzma in Resources */ = {isa = PBXBuildFile; fileRef = 06F065F41FFB763300312A82 /* test9.lzma */; };
		06F0665D1FFB763400312A82 /* test8.lzma in Resources */ = {isa = PBXBuildFile; fileRef = 06F065F51FFB763300312A82 /* test8.lzma */; };
		06F0665E1FFB763400312A82 /* test_empty_cont.7z in Resources */ = {isa = PBXBuildFile; fileRef = 06F065F71FFB763300312A82 /* test_empty_cont.7z */; };
		06F0665F1FFB763400312A82 /* test_multi_blocks.7z in Resources */ = {isa = PBXBuildFile; fileRef = 06F065F81FFB763300312A82 /* test_multi_blocks.7z */; };
		06F066601FFB763400312A82 /* test_7z_copy.7z in Resources */ = {isa = PBXBuildFile; fileRef = 06F065F91FFB763300312A82 /* test_7z_copy.7z */; };
		06F066611FFB763400312A82 /* test_single_thread.7z in Resources */ = {isa = PBXBuildFile; fileRef = 06F065FA1FFB763300312A82 /* test_single_thread.7z */; };
		06F066621FFB763400312A82 /* test_all_timestamps.7z in Resources */ = {isa = PBXBuildFile; fileRef = 06F065FB1FFB763300312A82 /* test_all_timestamps.7z */; };
		06F066631FFB763400312A82 /* test_complicated_coding_scheme.7z in Resources */ = {isa = PBXBuildFile; fileRef = 06F065FC1FFB763300312A82 /* test_complicated_coding_scheme.7z */; };
		06F066641FFB763400312A82 /* test_anti_file.7z in Resources */ = {isa = PBXBuildFile; fileRef = 06F065FD1FFB763300312A82 /* test_anti_file.7z */; };
		06F066651FFB763400312A82 /* test_encrypted_header.7z in Resources */ = {isa = PBXBuildFile; fileRef = 06F065FE1FFB763300312A82 /* test_encrypted_header.7z */; };
		06F066661FFB763400312A82 /* test3.7z in Resources */ = {isa = PBXBuildFile; fileRef = 06F065FF1FFB763300312A82 /* test3.7z */; };
		06F066671FFB763400312A82 /* test2.7z in Resources */ = {isa = PBXBuildFile; fileRef = 06F066001FFB763300312A82 /* test2.7z */; };
		06F066681FFB763400312A82 /* test_7z_bzip2.7z in Resources */ = {isa = PBXBuildFile; fileRef = 06F066011FFB763300312A82 /* test_7z_bzip2.7z */; };
		06F066691FFB763400312A82 /* test_7z_deflate.7z in Resources */ = {isa = PBXBuildFile; fileRef = 06F066021FFB763300312A82 /* test_7z_deflate.7z */; };
		06F0666A1FFB763400312A82 /* test1.7z in Resources */ = {isa = PBXBuildFile; fileRef = 06F066031FFB763300312A82 /* test1.7z */; };
		06F0666B1FFB763400312A82 /* test_empty_file.7z in Resources */ = {isa = PBXBuildFile; fileRef = 06F066041FFB763300312A82 /* test_empty_file.7z */; };
		06F0666C1FFB763400312A82 /* test_empty_dir.7z in Resources */ = {isa = PBXBuildFile; fileRef = 06F066051FFB763300312A82 /* test_empty_dir.7z */; };
		06F0666D1FFB763400312A82 /* test_win.7z in Resources */ = {isa = PBXBuildFile; fileRef = 06F066061FFB763300312A82 /* test_win.7z */; };
		06F0666E1FFB763400312A82 /* SWCompressionSourceCode.7z in Resources */ = {isa = PBXBuildFile; fileRef = 06F066071FFB763300312A82 /* SWCompressionSourceCode.7z */; };
		06F0666F1FFB763400312A82 /* test5.bz2 in Resources */ = {isa = PBXBuildFile; fileRef = 06F066091FFB763300312A82 /* test5.bz2 */; };
		06F066701FFB763400312A82 /* test4.bz2 in Resources */ = {isa = PBXBuildFile; fileRef = 06F0660A1FFB763300312A82 /* test4.bz2 */; };
		06F066711FFB763400312A82 /* test6.bz2 in Resources */ = {isa = PBXBuildFile; fileRef = 06F0660B1FFB763300312A82 /* test6.bz2 */; };
		06F066721FFB763400312A82 /* test7.bz2 in Resources */ = {isa = PBXBuildFile; fileRef = 06F0660C1FFB763300312A82 /* test7.bz2 */; };
		06F066731FFB763400312A82 /* test3.bz2 in Resources */ = {isa = PBXBuildFile; fileRef = 06F0660D1FFB763300312A82 /* test3.bz2 */; };
		06F066741FFB763400312A82 /* test2.bz2 in Resources */ = {isa = PBXBuildFile; fileRef = 06F0660E1FFB763300312A82 /* test2.bz2 */; };
		06F066751FFB763400312A82 /* test1.bz2 in Resources */ = {isa = PBXBuildFile; fileRef = 06F0660F1FFB763300312A82 /* test1.bz2 */; };
		06F066761FFB763400312A82 /* test9.bz2 in Resources */ = {isa = PBXBuildFile; fileRef = 06F066101FFB763300312A82 /* test9.bz2 */; };
		06F066771FFB763400312A82 /* test8.bz2 in Resources */ = {isa = PBXBuildFile; fileRef = 06F066111FFB763300312A82 /* test8.bz2 */; };
		06F276DF1F2BAB4A00E67335 /* 7zEntry.swift in Sources */ = {isa = PBXBuildFile; fileRef = 06F276DE1F2BAB4900E67335 /* 7zEntry.swift */; };
		06FEAD921F54B9CD00AD016E /* EncodingTree.swift in Sources */ = {isa = PBXBuildFile; fileRef = 06FEAD911F54B9CD00AD016E /* EncodingTree.swift */; };
		E66F36242538726E00076A6E /* test_empty.lzma in Resources */ = {isa = PBXBuildFile; fileRef = E66F36232538726E00076A6E /* test_empty.lzma */; };
		E66F362C2538E2B700076A6E /* test_empty.zlib in Resources */ = {isa = PBXBuildFile; fileRef = E66F362B2538E2B700076A6E /* test_empty.zlib */; };
/* End PBXBuildFile section */

/* Begin PBXContainerItemProxy section */
		06F0659B1FFB761600312A82 /* PBXContainerItemProxy */ = {
			isa = PBXContainerItemProxy;
			containerPortal = 06BE1ABF1DB410F100EE0F59 /* Project object */;
			proxyType = 1;
			remoteGlobalIDString = 06BE1AC71DB410F100EE0F59;
			remoteInfo = SWCompression;
		};
/* End PBXContainerItemProxy section */

/* Begin PBXFileReference section */
		0602C8DE212184FA00B69EF5 /* LZMAProperties.swift */ = {isa = PBXFileReference; lastKnownFileType = sourcecode.swift; path = LZMAProperties.swift; sourceTree = "<group>"; };
		0606CF8020641209002B6EE9 /* BuiltinExtraFields.swift */ = {isa = PBXFileReference; lastKnownFileType = sourcecode.swift; path = BuiltinExtraFields.swift; sourceTree = "<group>"; };
		06092A191FA4CB0300DE9FD5 /* CompressionMethod.swift */ = {isa = PBXFileReference; lastKnownFileType = sourcecode.swift; path = CompressionMethod.swift; sourceTree = "<group>"; };
		06092A231FA4CC3D00DE9FD5 /* CompressionMethod+Zip.swift */ = {isa = PBXFileReference; lastKnownFileType = sourcecode.swift; path = "CompressionMethod+Zip.swift"; sourceTree = "<group>"; };
		061C06201F0E89D900832F0C /* XZError.swift */ = {isa = PBXFileReference; fileEncoding = 4; lastKnownFileType = sourcecode.swift; path = XZError.swift; sourceTree = "<group>"; };
		061C06251F0E8A0300832F0C /* GzipError.swift */ = {isa = PBXFileReference; fileEncoding = 4; lastKnownFileType = sourcecode.swift; path = GzipError.swift; sourceTree = "<group>"; };
		061C062A1F0E8A1D00832F0C /* GzipHeader.swift */ = {isa = PBXFileReference; fileEncoding = 4; lastKnownFileType = sourcecode.swift; path = GzipHeader.swift; sourceTree = "<group>"; };
		061C062F1F0E8A4900832F0C /* ZlibError.swift */ = {isa = PBXFileReference; fileEncoding = 4; lastKnownFileType = sourcecode.swift; path = ZlibError.swift; sourceTree = "<group>"; };
		061C06341F0E8A5F00832F0C /* ZlibHeader.swift */ = {isa = PBXFileReference; fileEncoding = 4; lastKnownFileType = sourcecode.swift; path = ZlibHeader.swift; sourceTree = "<group>"; };
		061C063C1F0E8AB700832F0C /* ZipError.swift */ = {isa = PBXFileReference; fileEncoding = 4; lastKnownFileType = sourcecode.swift; path = ZipError.swift; sourceTree = "<group>"; };
		061C06411F0E8AD500832F0C /* ZipEntry.swift */ = {isa = PBXFileReference; fileEncoding = 4; lastKnownFileType = sourcecode.swift; path = ZipEntry.swift; sourceTree = "<group>"; };
		061C06471F0E8FF500832F0C /* ZipCentralDirectoryEntry.swift */ = {isa = PBXFileReference; fileEncoding = 4; lastKnownFileType = sourcecode.swift; path = ZipCentralDirectoryEntry.swift; sourceTree = "<group>"; };
		061C064C1F0E901C00832F0C /* ZipLocalHeader.swift */ = {isa = PBXFileReference; fileEncoding = 4; lastKnownFileType = sourcecode.swift; path = ZipLocalHeader.swift; sourceTree = "<group>"; };
		061C06511F0E904600832F0C /* ZipEndOfCentralDirectory.swift */ = {isa = PBXFileReference; fileEncoding = 4; lastKnownFileType = sourcecode.swift; path = ZipEndOfCentralDirectory.swift; sourceTree = "<group>"; };
		061C06561F0E90C800832F0C /* TarError.swift */ = {isa = PBXFileReference; fileEncoding = 4; lastKnownFileType = sourcecode.swift; path = TarError.swift; sourceTree = "<group>"; };
		061C065B1F0E90E600832F0C /* TarEntry.swift */ = {isa = PBXFileReference; fileEncoding = 4; lastKnownFileType = sourcecode.swift; path = TarEntry.swift; sourceTree = "<group>"; };
		061FCE251DBCC4BE0052F7BE /* Deflate.swift */ = {isa = PBXFileReference; fileEncoding = 4; lastKnownFileType = sourcecode.swift; path = Deflate.swift; sourceTree = "<group>"; };
		0620F4931F8E21BC001C9B7A /* Permissions.swift */ = {isa = PBXFileReference; lastKnownFileType = sourcecode.swift; path = Permissions.swift; sourceTree = "<group>"; };
		0620F4981F8E21F8001C9B7A /* DosAttributes.swift */ = {isa = PBXFileReference; lastKnownFileType = sourcecode.swift; path = DosAttributes.swift; sourceTree = "<group>"; };
		0620F4A71F8E2450001C9B7A /* ContainerEntryType.swift */ = {isa = PBXFileReference; lastKnownFileType = sourcecode.swift; path = ContainerEntryType.swift; sourceTree = "<group>"; };
		0620F4AD1F8E246E001C9B7A /* Container.swift */ = {isa = PBXFileReference; lastKnownFileType = sourcecode.swift; path = Container.swift; sourceTree = "<group>"; };
		0620F4B21F8E2477001C9B7A /* ContainerEntry.swift */ = {isa = PBXFileReference; lastKnownFileType = sourcecode.swift; path = ContainerEntry.swift; sourceTree = "<group>"; };
		0620F4B71F8E248C001C9B7A /* ContainerEntryInfo.swift */ = {isa = PBXFileReference; lastKnownFileType = sourcecode.swift; path = ContainerEntryInfo.swift; sourceTree = "<group>"; };
		0620F4BD1F8E24AA001C9B7A /* Archive.swift */ = {isa = PBXFileReference; lastKnownFileType = sourcecode.swift; path = Archive.swift; sourceTree = "<group>"; };
		0620F4C21F8E24B6001C9B7A /* CompressionAlgorithm.swift */ = {isa = PBXFileReference; lastKnownFileType = sourcecode.swift; path = CompressionAlgorithm.swift; sourceTree = "<group>"; };
		0620F4C71F8E24BF001C9B7A /* DecompressionAlgorithm.swift */ = {isa = PBXFileReference; lastKnownFileType = sourcecode.swift; path = DecompressionAlgorithm.swift; sourceTree = "<group>"; };
		0625C49E1FB4B92F00A52C43 /* CompressionMethod+7z.swift */ = {isa = PBXFileReference; lastKnownFileType = sourcecode.swift; path = "CompressionMethod+7z.swift"; sourceTree = "<group>"; };
		0627A4D220FE521B0023987C /* test_unicode.7z */ = {isa = PBXFileReference; lastKnownFileType = file; path = test_unicode.7z; sourceTree = "<group>"; };
		062C1D7B1F8FCA9300917968 /* TarExtendedHeader.swift */ = {isa = PBXFileReference; lastKnownFileType = sourcecode.swift; path = TarExtendedHeader.swift; sourceTree = "<group>"; };
		062D591321248757003543BD /* test_delta_filter.xz */ = {isa = PBXFileReference; lastKnownFileType = file; path = test_delta_filter.xz; sourceTree = "<group>"; };
		0631CB051F81109E00A2E0AB /* Deflate+Constants.swift */ = {isa = PBXFileReference; lastKnownFileType = sourcecode.swift; path = "Deflate+Constants.swift"; sourceTree = "<group>"; };
		063364E21DC52979007E313F /* GzipArchive.swift */ = {isa = PBXFileReference; fileEncoding = 4; lastKnownFileType = sourcecode.swift; path = GzipArchive.swift; sourceTree = "<group>"; };
		0634D9821F5207C30002B675 /* SuffixArray.swift */ = {isa = PBXFileReference; fileEncoding = 4; lastKnownFileType = sourcecode.swift; path = SuffixArray.swift; sourceTree = "<group>"; };
		063DF1061DE1F07800F38082 /* Extensions.swift */ = {isa = PBXFileReference; fileEncoding = 4; lastKnownFileType = sourcecode.swift; name = Extensions.swift; path = Sources/Common/Extensions.swift; sourceTree = SOURCE_ROOT; };
		063DF1081DE1F07800F38082 /* DecodingTree.swift */ = {isa = PBXFileReference; fileEncoding = 4; lastKnownFileType = sourcecode.swift; name = DecodingTree.swift; path = Sources/Common/CodingTree/DecodingTree.swift; sourceTree = SOURCE_ROOT; };
		0642998A206017590044BA0C /* ZipExtraField.swift */ = {isa = PBXFileReference; lastKnownFileType = sourcecode.swift; path = ZipExtraField.swift; sourceTree = "<group>"; };
		064492581DC606D400F10981 /* ZlibArchive.swift */ = {isa = PBXFileReference; fileEncoding = 4; lastKnownFileType = sourcecode.swift; path = ZlibArchive.swift; sourceTree = "<group>"; };
		064512861F82CE63006490BA /* 7zCoder+Equatable.swift */ = {isa = PBXFileReference; lastKnownFileType = sourcecode.swift; path = "7zCoder+Equatable.swift"; sourceTree = "<group>"; };
		064D01A820FD071300CAE058 /* текстовый файл.answer */ = {isa = PBXFileReference; fileEncoding = 4; lastKnownFileType = text; path = "текстовый файл.answer"; sourceTree = "<group>"; };
		064D01AA20FD077D00CAE058 /* test_unicode_ustar.tar */ = {isa = PBXFileReference; lastKnownFileType = archive.tar; path = test_unicode_ustar.tar; sourceTree = "<group>"; };
		064D01AB20FD077D00CAE058 /* test_unicode_pax.tar */ = {isa = PBXFileReference; lastKnownFileType = archive.tar; path = test_unicode_pax.tar; sourceTree = "<group>"; };
		064DF452245618A300D285F3 /* bad_cd_ext_ts.zip */ = {isa = PBXFileReference; lastKnownFileType = archive.zip; path = bad_cd_ext_ts.zip; sourceTree = "<group>"; };
		064F72231F1E5D4400017297 /* 7zContainer.swift */ = {isa = PBXFileReference; fileEncoding = 4; lastKnownFileType = sourcecode.swift; lineEnding = 0; path = 7zContainer.swift; sourceTree = "<group>"; xcLanguageSpecificationIdentifier = xcode.lang.swift; };
		064F72281F1E638A00017297 /* 7zError.swift */ = {isa = PBXFileReference; fileEncoding = 4; lastKnownFileType = sourcecode.swift; path = 7zError.swift; sourceTree = "<group>"; };
		0651461D1FA8E004007F83F4 /* XZStreamHeader.swift */ = {isa = PBXFileReference; lastKnownFileType = sourcecode.swift; path = XZStreamHeader.swift; sourceTree = "<group>"; };
		065146221FA8E20C007F83F4 /* XZBlock.swift */ = {isa = PBXFileReference; lastKnownFileType = sourcecode.swift; path = XZBlock.swift; sourceTree = "<group>"; };
		06516B75213938B000C9823B /* Sha256.swift */ = {isa = PBXFileReference; lastKnownFileType = sourcecode.swift; path = Sha256.swift; sourceTree = "<group>"; };
		06516B772139505800C9823B /* Sha256Tests.swift */ = {isa = PBXFileReference; lastKnownFileType = sourcecode.swift; path = Sha256Tests.swift; sourceTree = "<group>"; };
		0651FEC11F8E2E9100C49646 /* ContainerEntryType+Tar.swift */ = {isa = PBXFileReference; lastKnownFileType = sourcecode.swift; path = "ContainerEntryType+Tar.swift"; sourceTree = "<group>"; };
		0656B8251F8A960700111605 /* TarEntryInfo.swift */ = {isa = PBXFileReference; lastKnownFileType = sourcecode.swift; path = TarEntryInfo.swift; sourceTree = "<group>"; };
		0656B82A1F8A979A00111605 /* ByteReader+Tar.swift */ = {isa = PBXFileReference; lastKnownFileType = sourcecode.swift; path = "ByteReader+Tar.swift"; sourceTree = "<group>"; };
		06595E0D1F1E8252006501C2 /* 7zFolder.swift */ = {isa = PBXFileReference; fileEncoding = 4; lastKnownFileType = sourcecode.swift; path = 7zFolder.swift; sourceTree = "<group>"; };
		06595E121F1E90C2006501C2 /* 7zCoder.swift */ = {isa = PBXFileReference; fileEncoding = 4; lastKnownFileType = sourcecode.swift; lineEnding = 0; path = 7zCoder.swift; sourceTree = "<group>"; xcLanguageSpecificationIdentifier = xcode.lang.swift; };
		065D0ADB1F2B9D9100CE2DA8 /* 7zEntryInfo.swift */ = {isa = PBXFileReference; fileEncoding = 4; lastKnownFileType = sourcecode.swift; path = 7zEntryInfo.swift; sourceTree = "<group>"; };
		067518351E2A86F700D16354 /* ZipContainer.swift */ = {isa = PBXFileReference; fileEncoding = 4; lastKnownFileType = sourcecode.swift; path = ZipContainer.swift; sourceTree = "<group>"; };
		0686A63A1FA4C07D00E89C9E /* FileSystemType.swift */ = {isa = PBXFileReference; lastKnownFileType = sourcecode.swift; path = FileSystemType.swift; sourceTree = "<group>"; };
		0686A63F1FA4C18800E89C9E /* FileSystemType+Gzip.swift */ = {isa = PBXFileReference; lastKnownFileType = sourcecode.swift; path = "FileSystemType+Gzip.swift"; sourceTree = "<group>"; };
		0686A6441FA4C47300E89C9E /* FileSystemType+Zip.swift */ = {isa = PBXFileReference; lastKnownFileType = sourcecode.swift; path = "FileSystemType+Zip.swift"; sourceTree = "<group>"; };
		068D070121368242002A6C3B /* DeltaFilter.swift */ = {isa = PBXFileReference; lastKnownFileType = sourcecode.swift; path = DeltaFilter.swift; sourceTree = "<group>"; };
		068D070321368617002A6C3B /* test_delta_filter.7z */ = {isa = PBXFileReference; lastKnownFileType = file; path = test_delta_filter.7z; sourceTree = "<group>"; };
		06912BD11F5C8F3D0070BB60 /* Deflate+Lengths.swift */ = {isa = PBXFileReference; fileEncoding = 4; lastKnownFileType = sourcecode.swift; path = "Deflate+Lengths.swift"; sourceTree = "<group>"; };
		0694A74C1F7C0DF00023BC99 /* BurrowsWheeler.swift */ = {isa = PBXFileReference; lastKnownFileType = sourcecode.swift; path = BurrowsWheeler.swift; sourceTree = "<group>"; };
		06955E481F65C761004D5D79 /* BZip2+Lengths.swift */ = {isa = PBXFileReference; fileEncoding = 4; lastKnownFileType = sourcecode.swift; path = "BZip2+Lengths.swift"; sourceTree = "<group>"; };
		069864C921403CE700755D9B /* test_sha256.xz */ = {isa = PBXFileReference; lastKnownFileType = file; path = test_sha256.xz; sourceTree = "<group>"; };
		0698B10821048FB800A7C551 /* TarCreateError.swift */ = {isa = PBXFileReference; lastKnownFileType = sourcecode.swift; path = TarCreateError.swift; sourceTree = "<group>"; };
		0698B10A2104E11200A7C551 /* test_gnu_inc_format.tar */ = {isa = PBXFileReference; lastKnownFileType = archive.tar; path = test_gnu_inc_format.tar; sourceTree = "<group>"; };
		0698B10C2106136500A7C551 /* test_big_num_field.tar */ = {isa = PBXFileReference; lastKnownFileType = archive.tar; path = test_big_num_field.tar; sourceTree = "<group>"; };
		0698B10E2106344200A7C551 /* test_negative_mtime.tar */ = {isa = PBXFileReference; lastKnownFileType = archive.tar; path = test_negative_mtime.tar; sourceTree = "<group>"; };
		069AC20C1E02DB1D0041AC13 /* LZMA.swift */ = {isa = PBXFileReference; fileEncoding = 4; lastKnownFileType = sourcecode.swift; name = LZMA.swift; path = Sources/LZMA/LZMA.swift; sourceTree = SOURCE_ROOT; };
		069D0FEF1E0D6CB600D8AA87 /* LZMARangeDecoder.swift */ = {isa = PBXFileReference; fileEncoding = 4; lastKnownFileType = sourcecode.swift; path = LZMARangeDecoder.swift; sourceTree = "<group>"; };
		069D0FF41E0D6CD000D8AA87 /* LZMABitTreeDecoder.swift */ = {isa = PBXFileReference; fileEncoding = 4; lastKnownFileType = sourcecode.swift; path = LZMABitTreeDecoder.swift; sourceTree = "<group>"; };
		069D0FF91E0D6CE900D8AA87 /* LZMALenDecoder.swift */ = {isa = PBXFileReference; fileEncoding = 4; lastKnownFileType = sourcecode.swift; path = LZMALenDecoder.swift; sourceTree = "<group>"; };
		06A1727D1FA5C0D90048A89C /* LZMADecoder.swift */ = {isa = PBXFileReference; lastKnownFileType = sourcecode.swift; path = LZMADecoder.swift; sourceTree = "<group>"; };
		06A172821FA5D3770048A89C /* LZMA2Decoder.swift */ = {isa = PBXFileReference; lastKnownFileType = sourcecode.swift; path = LZMA2Decoder.swift; sourceTree = "<group>"; };
		06A172871FA5DC460048A89C /* LZMAConstants.swift */ = {isa = PBXFileReference; lastKnownFileType = sourcecode.swift; path = LZMAConstants.swift; sourceTree = "<group>"; };
		06A2A30621DB71D900D33ABB /* ZipEntryInfoHelper.swift */ = {isa = PBXFileReference; lastKnownFileType = sourcecode.swift; path = ZipEntryInfoHelper.swift; sourceTree = "<group>"; };
		06A960501F1E7D040078E6D1 /* 7zStreamInfo.swift */ = {isa = PBXFileReference; fileEncoding = 4; lastKnownFileType = sourcecode.swift; lineEnding = 0; path = 7zStreamInfo.swift; sourceTree = "<group>"; xcLanguageSpecificationIdentifier = xcode.lang.swift; };
		06A960551F1E7D0B0078E6D1 /* 7zPackInfo.swift */ = {isa = PBXFileReference; fileEncoding = 4; lastKnownFileType = sourcecode.swift; path = 7zPackInfo.swift; sourceTree = "<group>"; };
		06A9605A1F1E7D990078E6D1 /* 7zHeader.swift */ = {isa = PBXFileReference; fileEncoding = 4; lastKnownFileType = sourcecode.swift; path = 7zHeader.swift; sourceTree = "<group>"; };
		06A9605F1F1E7DE20078E6D1 /* 7zFileInfo.swift */ = {isa = PBXFileReference; fileEncoding = 4; lastKnownFileType = sourcecode.swift; path = 7zFileInfo.swift; sourceTree = "<group>"; };
		06A960641F1E7DF60078E6D1 /* 7zCoderInfo.swift */ = {isa = PBXFileReference; fileEncoding = 4; lastKnownFileType = sourcecode.swift; lineEnding = 0; path = 7zCoderInfo.swift; sourceTree = "<group>"; xcLanguageSpecificationIdentifier = xcode.lang.swift; };
		06A960691F1E7E0D0078E6D1 /* 7zSubstreamInfo.swift */ = {isa = PBXFileReference; fileEncoding = 4; lastKnownFileType = sourcecode.swift; lineEnding = 0; path = 7zSubstreamInfo.swift; sourceTree = "<group>"; xcLanguageSpecificationIdentifier = xcode.lang.swift; };
		06ADB2D81EBCEFA60053A188 /* TarContainer.swift */ = {isa = PBXFileReference; fileEncoding = 4; lastKnownFileType = sourcecode.swift; path = TarContainer.swift; sourceTree = "<group>"; };
		06B15D9C210E17FC00AF2EA1 /* TarCreateTests.swift */ = {isa = PBXFileReference; lastKnownFileType = sourcecode.swift; path = TarCreateTests.swift; sourceTree = "<group>"; };
		06B689571F278815007C9316 /* 7zProperty.swift */ = {isa = PBXFileReference; fileEncoding = 4; lastKnownFileType = sourcecode.swift; path = 7zProperty.swift; sourceTree = "<group>"; };
		06BAC5931F8CFF28002443F4 /* ZipEntryInfo.swift */ = {isa = PBXFileReference; lastKnownFileType = sourcecode.swift; path = ZipEntryInfo.swift; sourceTree = "<group>"; };
		06BB8F2F1E0C2C720079FB9E /* LZMA2.swift */ = {isa = PBXFileReference; fileEncoding = 4; lastKnownFileType = sourcecode.swift; path = LZMA2.swift; sourceTree = "<group>"; };
		06BE1AC81DB410F100EE0F59 /* SWCompression.framework */ = {isa = PBXFileReference; explicitFileType = wrapper.framework; includeInIndex = 0; path = SWCompression.framework; sourceTree = BUILT_PRODUCTS_DIR; };
		06CC3FDC1F8AAE8B00BD576D /* MsbBitReader+7z.swift */ = {isa = PBXFileReference; lastKnownFileType = sourcecode.swift; path = "MsbBitReader+7z.swift"; sourceTree = "<group>"; };
		06CC3FE11F8AAF3100BD576D /* ByteReader+XZ.swift */ = {isa = PBXFileReference; lastKnownFileType = sourcecode.swift; path = "ByteReader+XZ.swift"; sourceTree = "<group>"; };
		06CDFC9D1F111D2600292758 /* Deflate+Compress.swift */ = {isa = PBXFileReference; fileEncoding = 4; lastKnownFileType = sourcecode.swift; path = "Deflate+Compress.swift"; sourceTree = "<group>"; };
		06CDFCA21F111D6C00292758 /* BZip2Error.swift */ = {isa = PBXFileReference; fileEncoding = 4; lastKnownFileType = sourcecode.swift; path = BZip2Error.swift; sourceTree = "<group>"; };
		06CDFCA71F111D9700292758 /* DeflateError.swift */ = {isa = PBXFileReference; fileEncoding = 4; lastKnownFileType = sourcecode.swift; path = DeflateError.swift; sourceTree = "<group>"; };
		06CDFCAC1F111DBE00292758 /* LZMAError.swift */ = {isa = PBXFileReference; fileEncoding = 4; lastKnownFileType = sourcecode.swift; path = LZMAError.swift; sourceTree = "<group>"; };
		06CDFCB11F111DEC00292758 /* LZMA2Error.swift */ = {isa = PBXFileReference; fileEncoding = 4; lastKnownFileType = sourcecode.swift; path = LZMA2Error.swift; sourceTree = "<group>"; };
		06CFF6B12078C5A5003B8375 /* TarEntryInfoProvider.swift */ = {isa = PBXFileReference; lastKnownFileType = sourcecode.swift; path = TarEntryInfoProvider.swift; sourceTree = "<group>"; };
		06D3802D21E36190008B50C6 /* Code.swift */ = {isa = PBXFileReference; lastKnownFileType = sourcecode.swift; path = Code.swift; sourceTree = "<group>"; };
		06D42DA42067B46800C1A98B /* test_custom_extra_field.zip */ = {isa = PBXFileReference; lastKnownFileType = archive.zip; path = test_custom_extra_field.zip; sourceTree = "<group>"; };
		06D42DA62067B71000C1A98B /* TestZipExtraField.swift */ = {isa = PBXFileReference; lastKnownFileType = sourcecode.swift; path = TestZipExtraField.swift; sourceTree = "<group>"; };
		06D95AC01F4C54E0006B46AC /* BZip2+Compress.swift */ = {isa = PBXFileReference; fileEncoding = 4; lastKnownFileType = sourcecode.swift; path = "BZip2+Compress.swift"; sourceTree = "<group>"; };
		06DDB1701F8190D400035BEF /* BZip2+BlockSize.swift */ = {isa = PBXFileReference; lastKnownFileType = sourcecode.swift; path = "BZip2+BlockSize.swift"; sourceTree = "<group>"; };
		06DE29B71FB7024C0098A761 /* ByteReader+Zip.swift */ = {isa = PBXFileReference; lastKnownFileType = sourcecode.swift; path = "ByteReader+Zip.swift"; sourceTree = "<group>"; };
		06E2346B1E068E9600F18798 /* XZArchive.swift */ = {isa = PBXFileReference; fileEncoding = 4; lastKnownFileType = sourcecode.swift; path = XZArchive.swift; sourceTree = "<group>"; };
		06E234811E06A6C200F18798 /* CheckSums.swift */ = {isa = PBXFileReference; fileEncoding = 4; lastKnownFileType = sourcecode.swift; name = CheckSums.swift; path = Sources/Common/CheckSums.swift; sourceTree = SOURCE_ROOT; };
		06E6A6381F5C0FBB00D04856 /* CodeLength.swift */ = {isa = PBXFileReference; fileEncoding = 4; lastKnownFileType = sourcecode.swift; name = CodeLength.swift; path = Sources/Common/CodingTree/CodeLength.swift; sourceTree = SOURCE_ROOT; };
		06F065951FFB761600312A82 /* TestSWCompression.xctest */ = {isa = PBXFileReference; explicitFileType = wrapper.cfbundle; includeInIndex = 0; path = TestSWCompression.xctest; sourceTree = BUILT_PRODUCTS_DIR; };
		06F065A11FFB763300312A82 /* Constants.swift */ = {isa = PBXFileReference; fileEncoding = 4; lastKnownFileType = sourcecode.swift; path = Constants.swift; sourceTree = "<group>"; };
		06F065A21FFB763300312A82 /* DeflateCompressionTests.swift */ = {isa = PBXFileReference; fileEncoding = 4; lastKnownFileType = sourcecode.swift; path = DeflateCompressionTests.swift; sourceTree = "<group>"; };
		06F065A31FFB763300312A82 /* ZlibTests.swift */ = {isa = PBXFileReference; fileEncoding = 4; lastKnownFileType = sourcecode.swift; path = ZlibTests.swift; sourceTree = "<group>"; };
		06F065A41FFB763300312A82 /* ZipTests.swift */ = {isa = PBXFileReference; fileEncoding = 4; lastKnownFileType = sourcecode.swift; path = ZipTests.swift; sourceTree = "<group>"; };
		06F065A51FFB763300312A82 /* BZip2Tests.swift */ = {isa = PBXFileReference; fileEncoding = 4; lastKnownFileType = sourcecode.swift; path = BZip2Tests.swift; sourceTree = "<group>"; };
		06F065A61FFB763300312A82 /* TarTests.swift */ = {isa = PBXFileReference; fileEncoding = 4; lastKnownFileType = sourcecode.swift; path = TarTests.swift; sourceTree = "<group>"; };
		06F065A71FFB763300312A82 /* GzipTests.swift */ = {isa = PBXFileReference; fileEncoding = 4; lastKnownFileType = sourcecode.swift; path = GzipTests.swift; sourceTree = "<group>"; };
		06F065A91FFB763300312A82 /* XzTests.swift */ = {isa = PBXFileReference; fileEncoding = 4; lastKnownFileType = sourcecode.swift; path = XzTests.swift; sourceTree = "<group>"; };
		06F065AA1FFB763300312A82 /* SevenZipTests.swift */ = {isa = PBXFileReference; fileEncoding = 4; lastKnownFileType = sourcecode.swift; path = SevenZipTests.swift; sourceTree = "<group>"; };
		06F065AB1FFB763300312A82 /* LzmaTests.swift */ = {isa = PBXFileReference; fileEncoding = 4; lastKnownFileType = sourcecode.swift; path = LzmaTests.swift; sourceTree = "<group>"; };
		06F065AC1FFB763300312A82 /* BZip2CompressionTests.swift */ = {isa = PBXFileReference; fileEncoding = 4; lastKnownFileType = sourcecode.swift; path = BZip2CompressionTests.swift; sourceTree = "<group>"; };
		06F065AF1FFB763300312A82 /* test3.answer */ = {isa = PBXFileReference; fileEncoding = 4; lastKnownFileType = text; path = test3.answer; sourceTree = "<group>"; };
		06F065B01FFB763300312A82 /* test1.answer */ = {isa = PBXFileReference; fileEncoding = 4; lastKnownFileType = text; path = test1.answer; sourceTree = "<group>"; };
		06F065B11FFB763300312A82 /* test9.answer */ = {isa = PBXFileReference; lastKnownFileType = file; path = test9.answer; sourceTree = "<group>"; };
		06F065B21FFB763300312A82 /* test5.answer */ = {isa = PBXFileReference; fileEncoding = 4; lastKnownFileType = text; path = test5.answer; sourceTree = "<group>"; };
		06F065B31FFB763300312A82 /* test7.answer */ = {isa = PBXFileReference; lastKnownFileType = file; path = test7.answer; sourceTree = "<group>"; };
		06F065B41FFB763300312A82 /* test2.answer */ = {isa = PBXFileReference; fileEncoding = 4; lastKnownFileType = text; path = test2.answer; sourceTree = "<group>"; };
		06F065B51FFB763300312A82 /* test8.answer */ = {isa = PBXFileReference; fileEncoding = 4; lastKnownFileType = text; path = test8.answer; sourceTree = "<group>"; };
		06F065B61FFB763300312A82 /* test4.answer */ = {isa = PBXFileReference; fileEncoding = 4; lastKnownFileType = text; path = test4.answer; sourceTree = "<group>"; };
		06F065B71FFB763300312A82 /* test6.answer */ = {isa = PBXFileReference; lastKnownFileType = file; path = test6.answer; sourceTree = "<group>"; };
		06F065B91FFB763300312A82 /* test5.gz */ = {isa = PBXFileReference; lastKnownFileType = archive.gzip; path = test5.gz; sourceTree = "<group>"; };
		06F065BA1FFB763300312A82 /* test1.gz */ = {isa = PBXFileReference; lastKnownFileType = archive.gzip; path = test1.gz; sourceTree = "<group>"; };
		06F065BB1FFB763300312A82 /* test4.gz */ = {isa = PBXFileReference; lastKnownFileType = archive.gzip; path = test4.gz; sourceTree = "<group>"; };
		06F065BC1FFB763300312A82 /* test3.gz */ = {isa = PBXFileReference; lastKnownFileType = archive.gzip; path = test3.gz; sourceTree = "<group>"; };
		06F065BD1FFB763300312A82 /* test7.gz */ = {isa = PBXFileReference; lastKnownFileType = archive.gzip; path = test7.gz; sourceTree = "<group>"; };
		06F065BE1FFB763300312A82 /* test6.gz */ = {isa = PBXFileReference; lastKnownFileType = archive.gzip; path = test6.gz; sourceTree = "<group>"; };
		06F065BF1FFB763300312A82 /* test2.gz */ = {isa = PBXFileReference; lastKnownFileType = archive.gzip; path = test2.gz; sourceTree = "<group>"; };
		06F065C01FFB763300312A82 /* test9.gz */ = {isa = PBXFileReference; lastKnownFileType = archive.gzip; path = test9.gz; sourceTree = "<group>"; };
		06F065C11FFB763300312A82 /* test_multi.gz */ = {isa = PBXFileReference; lastKnownFileType = archive.gzip; path = test_multi.gz; sourceTree = "<group>"; };
		06F065C21FFB763300312A82 /* test8.gz */ = {isa = PBXFileReference; lastKnownFileType = archive.gzip; path = test8.gz; sourceTree = "<group>"; };
		06F065C41FFB763300312A82 /* test.zlib */ = {isa = PBXFileReference; fileEncoding = 4; lastKnownFileType = text; path = test.zlib; sourceTree = "<group>"; };
		06F065C51FFB763300312A82 /* random_file.zlib */ = {isa = PBXFileReference; lastKnownFileType = file; path = random_file.zlib; sourceTree = "<group>"; };
		06F065C71FFB763300312A82 /* test1.xz */ = {isa = PBXFileReference; lastKnownFileType = file; path = test1.xz; sourceTree = "<group>"; };
		06F065C81FFB763300312A82 /* test5.xz */ = {isa = PBXFileReference; lastKnownFileType = file; path = test5.xz; sourceTree = "<group>"; };
		06F065C91FFB763300312A82 /* test4.xz */ = {isa = PBXFileReference; lastKnownFileType = file; path = test4.xz; sourceTree = "<group>"; };
		06F065CA1FFB763300312A82 /* test_multi_pad.xz */ = {isa = PBXFileReference; lastKnownFileType = file; path = test_multi_pad.xz; sourceTree = "<group>"; };
		06F065CB1FFB763300312A82 /* test9.xz */ = {isa = PBXFileReference; lastKnownFileType = file; path = test9.xz; sourceTree = "<group>"; };
		06F065CC1FFB763300312A82 /* test8.xz */ = {isa = PBXFileReference; lastKnownFileType = file; path = test8.xz; sourceTree = "<group>"; };
		06F065CD1FFB763300312A82 /* test_multi.xz */ = {isa = PBXFileReference; lastKnownFileType = file; path = test_multi.xz; sourceTree = "<group>"; };
		06F065CE1FFB763300312A82 /* test7.xz */ = {isa = PBXFileReference; lastKnownFileType = file; path = test7.xz; sourceTree = "<group>"; };
		06F065CF1FFB763300312A82 /* test3.xz */ = {isa = PBXFileReference; lastKnownFileType = file; path = test3.xz; sourceTree = "<group>"; };
		06F065D01FFB763300312A82 /* test2.xz */ = {isa = PBXFileReference; lastKnownFileType = file; path = test2.xz; sourceTree = "<group>"; };
		06F065D11FFB763300312A82 /* test6.xz */ = {isa = PBXFileReference; lastKnownFileType = file; path = test6.xz; sourceTree = "<group>"; };
		06F065D41FFB763300312A82 /* test_zip_bzip2.zip */ = {isa = PBXFileReference; lastKnownFileType = archive.zip; path = test_zip_bzip2.zip; sourceTree = "<group>"; };
		06F065D51FFB763300312A82 /* test_empty_dir.zip */ = {isa = PBXFileReference; lastKnownFileType = archive.zip; path = test_empty_dir.zip; sourceTree = "<group>"; };
		06F065D61FFB763300312A82 /* test_win.zip */ = {isa = PBXFileReference; lastKnownFileType = archive.zip; path = test_win.zip; sourceTree = "<group>"; };
		06F065D71FFB763300312A82 /* test_unicode.zip */ = {isa = PBXFileReference; lastKnownFileType = archive.zip; path = test_unicode.zip; sourceTree = "<group>"; };
		06F065D81FFB763300312A82 /* test_data_descriptor.zip */ = {isa = PBXFileReference; lastKnownFileType = archive.zip; path = test_data_descriptor.zip; sourceTree = "<group>"; };
		06F065D91FFB763300312A82 /* test_zip_lzma.zip */ = {isa = PBXFileReference; lastKnownFileType = archive.zip; path = test_zip_lzma.zip; sourceTree = "<group>"; };
		06F065DA1FFB763300312A82 /* test_empty_file.zip */ = {isa = PBXFileReference; lastKnownFileType = archive.zip; path = test_empty_file.zip; sourceTree = "<group>"; };
		06F065DB1FFB763300312A82 /* test_empty_cont.zip */ = {isa = PBXFileReference; lastKnownFileType = archive.zip; path = test_empty_cont.zip; sourceTree = "<group>"; };
		06F065DC1FFB763300312A82 /* SWCompressionSourceCode.zip */ = {isa = PBXFileReference; lastKnownFileType = archive.zip; path = SWCompressionSourceCode.zip; sourceTree = "<group>"; };
		06F065DD1FFB763300312A82 /* test_zip64.zip */ = {isa = PBXFileReference; lastKnownFileType = archive.zip; path = test_zip64.zip; sourceTree = "<group>"; };
		06F065E01FFB763300312A82 /* test.tar */ = {isa = PBXFileReference; lastKnownFileType = archive.tar; path = test.tar; sourceTree = "<group>"; };
		06F065E21FFB763300312A82 /* test_pax.tar */ = {isa = PBXFileReference; lastKnownFileType = archive.tar; path = test_pax.tar; sourceTree = "<group>"; };
		06F065E31FFB763300312A82 /* test_ustar.tar */ = {isa = PBXFileReference; lastKnownFileType = archive.tar; path = test_ustar.tar; sourceTree = "<group>"; };
		06F065E41FFB763300312A82 /* test_v7.tar */ = {isa = PBXFileReference; lastKnownFileType = archive.tar; path = test_v7.tar; sourceTree = "<group>"; };
		06F065E51FFB763300312A82 /* test_oldgnu.tar */ = {isa = PBXFileReference; lastKnownFileType = archive.tar; path = test_oldgnu.tar; sourceTree = "<group>"; };
		06F065E61FFB763300312A82 /* test_gnu.tar */ = {isa = PBXFileReference; lastKnownFileType = archive.tar; path = test_gnu.tar; sourceTree = "<group>"; };
		06F065E71FFB763300312A82 /* test_empty_dir.tar */ = {isa = PBXFileReference; lastKnownFileType = archive.tar; path = test_empty_dir.tar; sourceTree = "<group>"; };
		06F065E91FFB763300312A82 /* long_test_gnu.tar */ = {isa = PBXFileReference; lastKnownFileType = archive.tar; path = long_test_gnu.tar; sourceTree = "<group>"; };
		06F065EA1FFB763300312A82 /* long_test_pax.tar */ = {isa = PBXFileReference; lastKnownFileType = archive.tar; path = long_test_pax.tar; sourceTree = "<group>"; };
		06F065EB1FFB763300312A82 /* long_test_oldgnu.tar */ = {isa = PBXFileReference; lastKnownFileType = archive.tar; path = long_test_oldgnu.tar; sourceTree = "<group>"; };
		06F065EC1FFB763300312A82 /* test_empty_cont.tar */ = {isa = PBXFileReference; lastKnownFileType = archive.tar; path = test_empty_cont.tar; sourceTree = "<group>"; };
		06F065ED1FFB763300312A82 /* SWCompressionSourceCode.tar */ = {isa = PBXFileReference; lastKnownFileType = archive.tar; path = SWCompressionSourceCode.tar; sourceTree = "<group>"; };
		06F065EE1FFB763300312A82 /* test_empty_file.tar */ = {isa = PBXFileReference; lastKnownFileType = archive.tar; path = test_empty_file.tar; sourceTree = "<group>"; };
		06F065EF1FFB763300312A82 /* full_test.tar */ = {isa = PBXFileReference; lastKnownFileType = archive.tar; path = full_test.tar; sourceTree = "<group>"; };
		06F065F01FFB763300312A82 /* test_win.tar */ = {isa = PBXFileReference; lastKnownFileType = archive.tar; path = test_win.tar; sourceTree = "<group>"; };
		06F065F21FFB763300312A82 /* test11.lzma */ = {isa = PBXFileReference; lastKnownFileType = file; path = test11.lzma; sourceTree = "<group>"; };
		06F065F31FFB763300312A82 /* test10.lzma */ = {isa = PBXFileReference; lastKnownFileType = file; path = test10.lzma; sourceTree = "<group>"; };
		06F065F41FFB763300312A82 /* test9.lzma */ = {isa = PBXFileReference; lastKnownFileType = file; path = test9.lzma; sourceTree = "<group>"; };
		06F065F51FFB763300312A82 /* test8.lzma */ = {isa = PBXFileReference; lastKnownFileType = file; path = test8.lzma; sourceTree = "<group>"; };
		06F065F71FFB763300312A82 /* test_empty_cont.7z */ = {isa = PBXFileReference; lastKnownFileType = file; path = test_empty_cont.7z; sourceTree = "<group>"; };
		06F065F81FFB763300312A82 /* test_multi_blocks.7z */ = {isa = PBXFileReference; lastKnownFileType = file; path = test_multi_blocks.7z; sourceTree = "<group>"; };
		06F065F91FFB763300312A82 /* test_7z_copy.7z */ = {isa = PBXFileReference; lastKnownFileType = file; path = test_7z_copy.7z; sourceTree = "<group>"; };
		06F065FA1FFB763300312A82 /* test_single_thread.7z */ = {isa = PBXFileReference; lastKnownFileType = file; path = test_single_thread.7z; sourceTree = "<group>"; };
		06F065FB1FFB763300312A82 /* test_all_timestamps.7z */ = {isa = PBXFileReference; lastKnownFileType = file; path = test_all_timestamps.7z; sourceTree = "<group>"; };
		06F065FC1FFB763300312A82 /* test_complicated_coding_scheme.7z */ = {isa = PBXFileReference; lastKnownFileType = file; path = test_complicated_coding_scheme.7z; sourceTree = "<group>"; };
		06F065FD1FFB763300312A82 /* test_anti_file.7z */ = {isa = PBXFileReference; lastKnownFileType = file; path = test_anti_file.7z; sourceTree = "<group>"; };
		06F065FE1FFB763300312A82 /* test_encrypted_header.7z */ = {isa = PBXFileReference; lastKnownFileType = file; path = test_encrypted_header.7z; sourceTree = "<group>"; };
		06F065FF1FFB763300312A82 /* test3.7z */ = {isa = PBXFileReference; lastKnownFileType = file; path = test3.7z; sourceTree = "<group>"; };
		06F066001FFB763300312A82 /* test2.7z */ = {isa = PBXFileReference; lastKnownFileType = file; path = test2.7z; sourceTree = "<group>"; };
		06F066011FFB763300312A82 /* test_7z_bzip2.7z */ = {isa = PBXFileReference; lastKnownFileType = file; path = test_7z_bzip2.7z; sourceTree = "<group>"; };
		06F066021FFB763300312A82 /* test_7z_deflate.7z */ = {isa = PBXFileReference; lastKnownFileType = file; path = test_7z_deflate.7z; sourceTree = "<group>"; };
		06F066031FFB763300312A82 /* test1.7z */ = {isa = PBXFileReference; lastKnownFileType = file; path = test1.7z; sourceTree = "<group>"; };
		06F066041FFB763300312A82 /* test_empty_file.7z */ = {isa = PBXFileReference; lastKnownFileType = file; path = test_empty_file.7z; sourceTree = "<group>"; };
		06F066051FFB763300312A82 /* test_empty_dir.7z */ = {isa = PBXFileReference; lastKnownFileType = file; path = test_empty_dir.7z; sourceTree = "<group>"; };
		06F066061FFB763300312A82 /* test_win.7z */ = {isa = PBXFileReference; lastKnownFileType = file; path = test_win.7z; sourceTree = "<group>"; };
		06F066071FFB763300312A82 /* SWCompressionSourceCode.7z */ = {isa = PBXFileReference; lastKnownFileType = file; path = SWCompressionSourceCode.7z; sourceTree = "<group>"; };
		06F066091FFB763300312A82 /* test5.bz2 */ = {isa = PBXFileReference; lastKnownFileType = file; path = test5.bz2; sourceTree = "<group>"; };
		06F0660A1FFB763300312A82 /* test4.bz2 */ = {isa = PBXFileReference; lastKnownFileType = file; path = test4.bz2; sourceTree = "<group>"; };
		06F0660B1FFB763300312A82 /* test6.bz2 */ = {isa = PBXFileReference; lastKnownFileType = file; path = test6.bz2; sourceTree = "<group>"; };
		06F0660C1FFB763300312A82 /* test7.bz2 */ = {isa = PBXFileReference; lastKnownFileType = file; path = test7.bz2; sourceTree = "<group>"; };
		06F0660D1FFB763300312A82 /* test3.bz2 */ = {isa = PBXFileReference; lastKnownFileType = file; path = test3.bz2; sourceTree = "<group>"; };
		06F0660E1FFB763300312A82 /* test2.bz2 */ = {isa = PBXFileReference; lastKnownFileType = file; path = test2.bz2; sourceTree = "<group>"; };
		06F0660F1FFB763300312A82 /* test1.bz2 */ = {isa = PBXFileReference; lastKnownFileType = file; path = test1.bz2; sourceTree = "<group>"; };
		06F066101FFB763300312A82 /* test9.bz2 */ = {isa = PBXFileReference; lastKnownFileType = file; path = test9.bz2; sourceTree = "<group>"; };
		06F066111FFB763300312A82 /* test8.bz2 */ = {isa = PBXFileReference; lastKnownFileType = file; path = test8.bz2; sourceTree = "<group>"; };
		06F276DE1F2BAB4900E67335 /* 7zEntry.swift */ = {isa = PBXFileReference; fileEncoding = 4; lastKnownFileType = sourcecode.swift; path = 7zEntry.swift; sourceTree = "<group>"; };
		06FEAD911F54B9CD00AD016E /* EncodingTree.swift */ = {isa = PBXFileReference; fileEncoding = 4; lastKnownFileType = sourcecode.swift; name = EncodingTree.swift; path = Sources/Common/CodingTree/EncodingTree.swift; sourceTree = SOURCE_ROOT; };
		06FED40B1DD7717E0013DFB2 /* BZip2.swift */ = {isa = PBXFileReference; fileEncoding = 4; lastKnownFileType = sourcecode.swift; path = BZip2.swift; sourceTree = "<group>"; };
		E66F36232538726E00076A6E /* test_empty.lzma */ = {isa = PBXFileReference; lastKnownFileType = file; path = test_empty.lzma; sourceTree = "<group>"; };
		E66F362B2538E2B700076A6E /* test_empty.zlib */ = {isa = PBXFileReference; lastKnownFileType = file; path = test_empty.zlib; sourceTree = "<group>"; };
/* End PBXFileReference section */

/* Begin PBXFrameworksBuildPhase section */
		06F065921FFB761600312A82 /* Frameworks */ = {
			isa = PBXFrameworksBuildPhase;
			buildActionMask = 2147483647;
			files = (
				06F0659A1FFB761600312A82 /* SWCompression.framework in Frameworks */,
			);
			runOnlyForDeploymentPostprocessing = 0;
		};
/* End PBXFrameworksBuildPhase section */

/* Begin PBXGroup section */
		0620F4921F8E2197001C9B7A /* Container */ = {
			isa = PBXGroup;
			children = (
				0620F4AD1F8E246E001C9B7A /* Container.swift */,
				0620F4B21F8E2477001C9B7A /* ContainerEntry.swift */,
				0620F4B71F8E248C001C9B7A /* ContainerEntryInfo.swift */,
				0620F4931F8E21BC001C9B7A /* Permissions.swift */,
				0620F4981F8E21F8001C9B7A /* DosAttributes.swift */,
				0620F4A71F8E2450001C9B7A /* ContainerEntryType.swift */,
			);
			path = Container;
			sourceTree = "<group>";
		};
		0680B4C01F88140500C5F253 /* Common */ = {
			isa = PBXGroup;
			children = (
				06D3802C21E35EAA008B50C6 /* CodingTree */,
				0620F4921F8E2197001C9B7A /* Container */,
				0620F4BD1F8E24AA001C9B7A /* Archive.swift */,
				0620F4C21F8E24B6001C9B7A /* CompressionAlgorithm.swift */,
				0620F4C71F8E24BF001C9B7A /* DecompressionAlgorithm.swift */,
				06E234811E06A6C200F18798 /* CheckSums.swift */,
				068D070121368242002A6C3B /* DeltaFilter.swift */,
				063DF1061DE1F07800F38082 /* Extensions.swift */,
				06092A191FA4CB0300DE9FD5 /* CompressionMethod.swift */,
				0686A63A1FA4C07D00E89C9E /* FileSystemType.swift */,
			);
			path = Common;
			sourceTree = "<group>";
		};
		0680B4C11F88142D00C5F253 /* Deflate */ = {
			isa = PBXGroup;
			children = (
				061FCE251DBCC4BE0052F7BE /* Deflate.swift */,
				06CDFC9D1F111D2600292758 /* Deflate+Compress.swift */,
				06912BD11F5C8F3D0070BB60 /* Deflate+Lengths.swift */,
				0631CB051F81109E00A2E0AB /* Deflate+Constants.swift */,
				06CDFCA71F111D9700292758 /* DeflateError.swift */,
			);
			path = Deflate;
			sourceTree = "<group>";
		};
		0680B4C31F8814C400C5F253 /* BZip2 */ = {
			isa = PBXGroup;
			children = (
				06FED40B1DD7717E0013DFB2 /* BZip2.swift */,
				06DDB1701F8190D400035BEF /* BZip2+BlockSize.swift */,
				06D95AC01F4C54E0006B46AC /* BZip2+Compress.swift */,
				06955E481F65C761004D5D79 /* BZip2+Lengths.swift */,
				0634D9821F5207C30002B675 /* SuffixArray.swift */,
				0694A74C1F7C0DF00023BC99 /* BurrowsWheeler.swift */,
				06CDFCA21F111D6C00292758 /* BZip2Error.swift */,
			);
			path = BZip2;
			sourceTree = "<group>";
		};
		0680B4C41F8814EB00C5F253 /* LZMA */ = {
			isa = PBXGroup;
			children = (
				069AC20C1E02DB1D0041AC13 /* LZMA.swift */,
				06CDFCAC1F111DBE00292758 /* LZMAError.swift */,
				0602C8DE212184FA00B69EF5 /* LZMAProperties.swift */,
				06A1727D1FA5C0D90048A89C /* LZMADecoder.swift */,
				06A172871FA5DC460048A89C /* LZMAConstants.swift */,
				069D0FF91E0D6CE900D8AA87 /* LZMALenDecoder.swift */,
				069D0FF41E0D6CD000D8AA87 /* LZMABitTreeDecoder.swift */,
				069D0FEF1E0D6CB600D8AA87 /* LZMARangeDecoder.swift */,
			);
			path = LZMA;
			sourceTree = "<group>";
		};
		0680B4C61F88151400C5F253 /* XZ */ = {
			isa = PBXGroup;
			children = (
				06E2346B1E068E9600F18798 /* XZArchive.swift */,
				061C06201F0E89D900832F0C /* XZError.swift */,
				065146221FA8E20C007F83F4 /* XZBlock.swift */,
				0651461D1FA8E004007F83F4 /* XZStreamHeader.swift */,
				06CC3FE11F8AAF3100BD576D /* ByteReader+XZ.swift */,
				06516B75213938B000C9823B /* Sha256.swift */,
			);
			path = XZ;
			sourceTree = "<group>";
		};
		06A1728C1FA5DCF00048A89C /* LZMA2 */ = {
			isa = PBXGroup;
			children = (
				06BB8F2F1E0C2C720079FB9E /* LZMA2.swift */,
				06CDFCB11F111DEC00292758 /* LZMA2Error.swift */,
				06A172821FA5D3770048A89C /* LZMA2Decoder.swift */,
			);
			path = LZMA2;
			sourceTree = "<group>";
		};
		06BE1ABE1DB410F100EE0F59 = {
			isa = PBXGroup;
			children = (
				06BE1ACA1DB410F100EE0F59 /* Sources */,
				06F065A01FFB763300312A82 /* Tests */,
				06BE1AC91DB410F100EE0F59 /* Products */,
			);
			sourceTree = "<group>";
		};
		06BE1AC91DB410F100EE0F59 /* Products */ = {
			isa = PBXGroup;
			children = (
				06BE1AC81DB410F100EE0F59 /* SWCompression.framework */,
				06F065951FFB761600312A82 /* TestSWCompression.xctest */,
			);
			name = Products;
			sourceTree = "<group>";
		};
		06BE1ACA1DB410F100EE0F59 /* Sources */ = {
			isa = PBXGroup;
			children = (
				0680B4C01F88140500C5F253 /* Common */,
				0680B4C11F88142D00C5F253 /* Deflate */,
				0680B4C31F8814C400C5F253 /* BZip2 */,
				0680B4C41F8814EB00C5F253 /* LZMA */,
				06A1728C1FA5DCF00048A89C /* LZMA2 */,
				0680B4C61F88151400C5F253 /* XZ */,
				06C936831F881A0B008BBF0E /* GZip */,
				06C936841F881A28008BBF0E /* Zlib */,
				06C936851F881A43008BBF0E /* ZIP */,
				06C936861F881A57008BBF0E /* TAR */,
				06C936871F881A68008BBF0E /* 7-Zip */,
			);
			path = Sources;
			sourceTree = "<group>";
		};
		06C936831F881A0B008BBF0E /* GZip */ = {
			isa = PBXGroup;
			children = (
				063364E21DC52979007E313F /* GzipArchive.swift */,
				061C062A1F0E8A1D00832F0C /* GzipHeader.swift */,
				061C06251F0E8A0300832F0C /* GzipError.swift */,
				0686A63F1FA4C18800E89C9E /* FileSystemType+Gzip.swift */,
			);
			path = GZip;
			sourceTree = "<group>";
		};
		06C936841F881A28008BBF0E /* Zlib */ = {
			isa = PBXGroup;
			children = (
				064492581DC606D400F10981 /* ZlibArchive.swift */,
				061C06341F0E8A5F00832F0C /* ZlibHeader.swift */,
				061C062F1F0E8A4900832F0C /* ZlibError.swift */,
			);
			path = Zlib;
			sourceTree = "<group>";
		};
		06C936851F881A43008BBF0E /* ZIP */ = {
			isa = PBXGroup;
			children = (
				067518351E2A86F700D16354 /* ZipContainer.swift */,
				061C06411F0E8AD500832F0C /* ZipEntry.swift */,
				06BAC5931F8CFF28002443F4 /* ZipEntryInfo.swift */,
				06A2A30621DB71D900D33ABB /* ZipEntryInfoHelper.swift */,
				0642998A206017590044BA0C /* ZipExtraField.swift */,
				0606CF8020641209002B6EE9 /* BuiltinExtraFields.swift */,
				061C063C1F0E8AB700832F0C /* ZipError.swift */,
				061C064C1F0E901C00832F0C /* ZipLocalHeader.swift */,
				061C06471F0E8FF500832F0C /* ZipCentralDirectoryEntry.swift */,
				061C06511F0E904600832F0C /* ZipEndOfCentralDirectory.swift */,
				06092A231FA4CC3D00DE9FD5 /* CompressionMethod+Zip.swift */,
				06DE29B71FB7024C0098A761 /* ByteReader+Zip.swift */,
				0686A6441FA4C47300E89C9E /* FileSystemType+Zip.swift */,
			);
			path = ZIP;
			sourceTree = "<group>";
		};
		06C936861F881A57008BBF0E /* TAR */ = {
			isa = PBXGroup;
			children = (
				06ADB2D81EBCEFA60053A188 /* TarContainer.swift */,
				061C065B1F0E90E600832F0C /* TarEntry.swift */,
				0656B8251F8A960700111605 /* TarEntryInfo.swift */,
				062C1D7B1F8FCA9300917968 /* TarExtendedHeader.swift */,
				0698B10821048FB800A7C551 /* TarCreateError.swift */,
				061C06561F0E90C800832F0C /* TarError.swift */,
				0651FEC11F8E2E9100C49646 /* ContainerEntryType+Tar.swift */,
				0656B82A1F8A979A00111605 /* ByteReader+Tar.swift */,
				06CFF6B12078C5A5003B8375 /* TarEntryInfoProvider.swift */,
			);
			path = TAR;
			sourceTree = "<group>";
		};
		06C936871F881A68008BBF0E /* 7-Zip */ = {
			isa = PBXGroup;
			children = (
				064F72231F1E5D4400017297 /* 7zContainer.swift */,
				06F276DE1F2BAB4900E67335 /* 7zEntry.swift */,
				065D0ADB1F2B9D9100CE2DA8 /* 7zEntryInfo.swift */,
				064F72281F1E638A00017297 /* 7zError.swift */,
				06A9605A1F1E7D990078E6D1 /* 7zHeader.swift */,
				06B689571F278815007C9316 /* 7zProperty.swift */,
				06A960501F1E7D040078E6D1 /* 7zStreamInfo.swift */,
				06A960551F1E7D0B0078E6D1 /* 7zPackInfo.swift */,
				06A960641F1E7DF60078E6D1 /* 7zCoderInfo.swift */,
				06595E0D1F1E8252006501C2 /* 7zFolder.swift */,
				06595E121F1E90C2006501C2 /* 7zCoder.swift */,
				064512861F82CE63006490BA /* 7zCoder+Equatable.swift */,
				06A960691F1E7E0D0078E6D1 /* 7zSubstreamInfo.swift */,
				06A9605F1F1E7DE20078E6D1 /* 7zFileInfo.swift */,
				06CC3FDC1F8AAE8B00BD576D /* MsbBitReader+7z.swift */,
				0625C49E1FB4B92F00A52C43 /* CompressionMethod+7z.swift */,
			);
			path = "7-Zip";
			sourceTree = "<group>";
		};
		06D3802C21E35EAA008B50C6 /* CodingTree */ = {
			isa = PBXGroup;
			children = (
				06D3802D21E36190008B50C6 /* Code.swift */,
				06E6A6381F5C0FBB00D04856 /* CodeLength.swift */,
				063DF1081DE1F07800F38082 /* DecodingTree.swift */,
				06FEAD911F54B9CD00AD016E /* EncodingTree.swift */,
			);
			path = CodingTree;
			sourceTree = "<group>";
		};
		06F065A01FFB763300312A82 /* Tests */ = {
			isa = PBXGroup;
			children = (
				06F065AD1FFB763300312A82 /* Test Files */,
				06F065A11FFB763300312A82 /* Constants.swift */,
				06F065AC1FFB763300312A82 /* BZip2CompressionTests.swift */,
				06F065A51FFB763300312A82 /* BZip2Tests.swift */,
				06F065A21FFB763300312A82 /* DeflateCompressionTests.swift */,
				06F065A71FFB763300312A82 /* GzipTests.swift */,
				06F065AB1FFB763300312A82 /* LzmaTests.swift */,
				06F065AA1FFB763300312A82 /* SevenZipTests.swift */,
				06B15D9C210E17FC00AF2EA1 /* TarCreateTests.swift */,
				06F065A61FFB763300312A82 /* TarTests.swift */,
				06F065A91FFB763300312A82 /* XzTests.swift */,
				06F065A41FFB763300312A82 /* ZipTests.swift */,
				06D42DA62067B71000C1A98B /* TestZipExtraField.swift */,
				06F065A31FFB763300312A82 /* ZlibTests.swift */,
				06516B772139505800C9823B /* Sha256Tests.swift */,
			);
			path = Tests;
			sourceTree = "<group>";
		};
		06F065AD1FFB763300312A82 /* Test Files */ = {
			isa = PBXGroup;
			children = (
				06F065F61FFB763300312A82 /* 7z */,
				06F065AE1FFB763300312A82 /* Answers */,
				06F066081FFB763300312A82 /* BZip2 */,
				06F065B81FFB763300312A82 /* GZip */,
				06F065F11FFB763300312A82 /* LZMA */,
				06F065DF1FFB763300312A82 /* TAR */,
				06F065C61FFB763300312A82 /* XZ */,
				06F065D31FFB763300312A82 /* ZIP */,
				06F065C31FFB763300312A82 /* Zlib */,
			);
			path = "Test Files";
			sourceTree = "<group>";
		};
		06F065AE1FFB763300312A82 /* Answers */ = {
			isa = PBXGroup;
			children = (
				064D01A820FD071300CAE058 /* текстовый файл.answer */,
				06F065B01FFB763300312A82 /* test1.answer */,
				06F065B41FFB763300312A82 /* test2.answer */,
				06F065AF1FFB763300312A82 /* test3.answer */,
				06F065B61FFB763300312A82 /* test4.answer */,
				06F065B21FFB763300312A82 /* test5.answer */,
				06F065B71FFB763300312A82 /* test6.answer */,
				06F065B31FFB763300312A82 /* test7.answer */,
				06F065B51FFB763300312A82 /* test8.answer */,
				06F065B11FFB763300312A82 /* test9.answer */,
			);
			path = Answers;
			sourceTree = "<group>";
		};
		06F065B81FFB763300312A82 /* GZip */ = {
			isa = PBXGroup;
			children = (
				06F065BA1FFB763300312A82 /* test1.gz */,
				06F065BF1FFB763300312A82 /* test2.gz */,
				06F065BC1FFB763300312A82 /* test3.gz */,
				06F065BB1FFB763300312A82 /* test4.gz */,
				06F065B91FFB763300312A82 /* test5.gz */,
				06F065BE1FFB763300312A82 /* test6.gz */,
				06F065BD1FFB763300312A82 /* test7.gz */,
				06F065C21FFB763300312A82 /* test8.gz */,
				06F065C01FFB763300312A82 /* test9.gz */,
				06F065C11FFB763300312A82 /* test_multi.gz */,
			);
			path = GZip;
			sourceTree = "<group>";
		};
		06F065C31FFB763300312A82 /* Zlib */ = {
			isa = PBXGroup;
			children = (
				06F065C41FFB763300312A82 /* test.zlib */,
				06F065C51FFB763300312A82 /* random_file.zlib */,
				E66F362B2538E2B700076A6E /* test_empty.zlib */,
			);
			path = Zlib;
			sourceTree = "<group>";
		};
		06F065C61FFB763300312A82 /* XZ */ = {
			isa = PBXGroup;
			children = (
				06F065C71FFB763300312A82 /* test1.xz */,
				06F065D01FFB763300312A82 /* test2.xz */,
				06F065CF1FFB763300312A82 /* test3.xz */,
				06F065C91FFB763300312A82 /* test4.xz */,
				06F065C81FFB763300312A82 /* test5.xz */,
				06F065D11FFB763300312A82 /* test6.xz */,
				06F065CE1FFB763300312A82 /* test7.xz */,
				06F065CC1FFB763300312A82 /* test8.xz */,
				06F065CB1FFB763300312A82 /* test9.xz */,
				06F065CD1FFB763300312A82 /* test_multi.xz */,
				06F065CA1FFB763300312A82 /* test_multi_pad.xz */,
				062D591321248757003543BD /* test_delta_filter.xz */,
				069864C921403CE700755D9B /* test_sha256.xz */,
			);
			path = XZ;
			sourceTree = "<group>";
		};
		06F065D31FFB763300312A82 /* ZIP */ = {
			isa = PBXGroup;
			children = (
				06F065D41FFB763300312A82 /* test_zip_bzip2.zip */,
				06F065D51FFB763300312A82 /* test_empty_dir.zip */,
				06F065D61FFB763300312A82 /* test_win.zip */,
				06F065D71FFB763300312A82 /* test_unicode.zip */,
				06F065D81FFB763300312A82 /* test_data_descriptor.zip */,
				06F065D91FFB763300312A82 /* test_zip_lzma.zip */,
				06F065DA1FFB763300312A82 /* test_empty_file.zip */,
				06F065DB1FFB763300312A82 /* test_empty_cont.zip */,
				06F065DC1FFB763300312A82 /* SWCompressionSourceCode.zip */,
				06F065DD1FFB763300312A82 /* test_zip64.zip */,
				06D42DA42067B46800C1A98B /* test_custom_extra_field.zip */,
				064DF452245618A300D285F3 /* bad_cd_ext_ts.zip */,
			);
			path = ZIP;
			sourceTree = "<group>";
		};
		06F065DF1FFB763300312A82 /* TAR */ = {
			isa = PBXGroup;
			children = (
				06F065E11FFB763300312A82 /* Formats */,
				06F065E81FFB763300312A82 /* Long names */,
				06F065E01FFB763300312A82 /* test.tar */,
				06F065E71FFB763300312A82 /* test_empty_dir.tar */,
				06F065EC1FFB763300312A82 /* test_empty_cont.tar */,
				06F065ED1FFB763300312A82 /* SWCompressionSourceCode.tar */,
				06F065EE1FFB763300312A82 /* test_empty_file.tar */,
				06F065EF1FFB763300312A82 /* full_test.tar */,
				06F065F01FFB763300312A82 /* test_win.tar */,
				064D01AB20FD077D00CAE058 /* test_unicode_pax.tar */,
				064D01AA20FD077D00CAE058 /* test_unicode_ustar.tar */,
				0698B10A2104E11200A7C551 /* test_gnu_inc_format.tar */,
				0698B10C2106136500A7C551 /* test_big_num_field.tar */,
				0698B10E2106344200A7C551 /* test_negative_mtime.tar */,
			);
			path = TAR;
			sourceTree = "<group>";
		};
		06F065E11FFB763300312A82 /* Formats */ = {
			isa = PBXGroup;
			children = (
				06F065E21FFB763300312A82 /* test_pax.tar */,
				06F065E31FFB763300312A82 /* test_ustar.tar */,
				06F065E41FFB763300312A82 /* test_v7.tar */,
				06F065E51FFB763300312A82 /* test_oldgnu.tar */,
				06F065E61FFB763300312A82 /* test_gnu.tar */,
			);
			path = Formats;
			sourceTree = "<group>";
		};
		06F065E81FFB763300312A82 /* Long names */ = {
			isa = PBXGroup;
			children = (
				06F065E91FFB763300312A82 /* long_test_gnu.tar */,
				06F065EA1FFB763300312A82 /* long_test_pax.tar */,
				06F065EB1FFB763300312A82 /* long_test_oldgnu.tar */,
			);
			path = "Long names";
			sourceTree = "<group>";
		};
		06F065F11FFB763300312A82 /* LZMA */ = {
			isa = PBXGroup;
			children = (
				06F065F51FFB763300312A82 /* test8.lzma */,
				06F065F41FFB763300312A82 /* test9.lzma */,
				06F065F31FFB763300312A82 /* test10.lzma */,
				06F065F21FFB763300312A82 /* test11.lzma */,
				E66F36232538726E00076A6E /* test_empty.lzma */,
			);
			path = LZMA;
			sourceTree = "<group>";
		};
		06F065F61FFB763300312A82 /* 7z */ = {
			isa = PBXGroup;
			children = (
				06F066031FFB763300312A82 /* test1.7z */,
				06F066001FFB763300312A82 /* test2.7z */,
				06F065FF1FFB763300312A82 /* test3.7z */,
				06F065F71FFB763300312A82 /* test_empty_cont.7z */,
				06F065F81FFB763300312A82 /* test_multi_blocks.7z */,
				06F065F91FFB763300312A82 /* test_7z_copy.7z */,
				06F065FA1FFB763300312A82 /* test_single_thread.7z */,
				06F065FB1FFB763300312A82 /* test_all_timestamps.7z */,
				06F065FC1FFB763300312A82 /* test_complicated_coding_scheme.7z */,
				06F065FD1FFB763300312A82 /* test_anti_file.7z */,
				06F065FE1FFB763300312A82 /* test_encrypted_header.7z */,
				06F066011FFB763300312A82 /* test_7z_bzip2.7z */,
				06F066021FFB763300312A82 /* test_7z_deflate.7z */,
				06F066041FFB763300312A82 /* test_empty_file.7z */,
				06F066051FFB763300312A82 /* test_empty_dir.7z */,
				06F066061FFB763300312A82 /* test_win.7z */,
				0627A4D220FE521B0023987C /* test_unicode.7z */,
				068D070321368617002A6C3B /* test_delta_filter.7z */,
				06F066071FFB763300312A82 /* SWCompressionSourceCode.7z */,
			);
			path = 7z;
			sourceTree = "<group>";
		};
		06F066081FFB763300312A82 /* BZip2 */ = {
			isa = PBXGroup;
			children = (
				06F0660F1FFB763300312A82 /* test1.bz2 */,
				06F0660E1FFB763300312A82 /* test2.bz2 */,
				06F0660D1FFB763300312A82 /* test3.bz2 */,
				06F0660A1FFB763300312A82 /* test4.bz2 */,
				06F066091FFB763300312A82 /* test5.bz2 */,
				06F0660B1FFB763300312A82 /* test6.bz2 */,
				06F0660C1FFB763300312A82 /* test7.bz2 */,
				06F066111FFB763300312A82 /* test8.bz2 */,
				06F066101FFB763300312A82 /* test9.bz2 */,
			);
			path = BZip2;
			sourceTree = "<group>";
		};
/* End PBXGroup section */

/* Begin PBXNativeTarget section */
		06BE1AC71DB410F100EE0F59 /* SWCompression */ = {
			isa = PBXNativeTarget;
			buildConfigurationList = 06BE1ADC1DB410F100EE0F59 /* Build configuration list for PBXNativeTarget "SWCompression" */;
			buildPhases = (
				06BE1AC31DB410F100EE0F59 /* Sources */,
			);
			buildRules = (
			);
			dependencies = (
			);
			name = SWCompression;
			productName = SWCompression;
			productReference = 06BE1AC81DB410F100EE0F59 /* SWCompression.framework */;
			productType = "com.apple.product-type.framework";
		};
		06F065941FFB761600312A82 /* TestSWCompression */ = {
			isa = PBXNativeTarget;
			buildConfigurationList = 06F0659D1FFB761600312A82 /* Build configuration list for PBXNativeTarget "TestSWCompression" */;
			buildPhases = (
				06F065911FFB761600312A82 /* Sources */,
				06F065921FFB761600312A82 /* Frameworks */,
				06F065931FFB761600312A82 /* Resources */,
				062BE32F1FFBADB300343CAD /* Copy BitByteData.framework into test bundle */,
			);
			buildRules = (
			);
			dependencies = (
				06F0659C1FFB761600312A82 /* PBXTargetDependency */,
			);
			name = TestSWCompression;
			productName = TestSWCompression;
			productReference = 06F065951FFB761600312A82 /* TestSWCompression.xctest */;
			productType = "com.apple.product-type.bundle.unit-test";
		};
/* End PBXNativeTarget section */

/* Begin PBXProject section */
		06BE1ABF1DB410F100EE0F59 /* Project object */ = {
			isa = PBXProject;
			attributes = {
				LastSwiftUpdateCheck = 0920;
				LastUpgradeCheck = 1200;
				ORGANIZATIONNAME = "Timofey Solomko";
				TargetAttributes = {
					06BE1AC71DB410F100EE0F59 = {
						CreatedOnToolsVersion = 8.0;
						LastSwiftMigration = 1010;
					};
					06F065941FFB761600312A82 = {
						CreatedOnToolsVersion = 9.2;
						LastSwiftMigration = 1010;
					};
				};
			};
			buildConfigurationList = 06BE1AC21DB410F100EE0F59 /* Build configuration list for PBXProject "SWCompression" */;
<<<<<<< HEAD
			compatibilityVersion = "Xcode 10.0";
=======
			compatibilityVersion = "Xcode 9.3";
>>>>>>> fc38cc19
			developmentRegion = en;
			hasScannedForEncodings = 0;
			knownRegions = (
				en,
				Base,
			);
			mainGroup = 06BE1ABE1DB410F100EE0F59;
			productRefGroup = 06BE1AC91DB410F100EE0F59 /* Products */;
			projectDirPath = "";
			projectRoot = "";
			targets = (
				06BE1AC71DB410F100EE0F59 /* SWCompression */,
				06F065941FFB761600312A82 /* TestSWCompression */,
			);
		};
/* End PBXProject section */

/* Begin PBXResourcesBuildPhase section */
		06F065931FFB761600312A82 /* Resources */ = {
			isa = PBXResourcesBuildPhase;
			buildActionMask = 2147483647;
			files = (
				06F066291FFB763400312A82 /* test1.gz in Resources */,
				06F0666C1FFB763400312A82 /* test_empty_dir.7z in Resources */,
				06F066201FFB763300312A82 /* test1.answer in Resources */,
				06F0664E1FFB763400312A82 /* test_v7.tar in Resources */,
				06F0662E1FFB763400312A82 /* test2.gz in Resources */,
				06F0665C1FFB763400312A82 /* test9.lzma in Resources */,
				06F066661FFB763400312A82 /* test3.7z in Resources */,
				06F0664B1FFB763400312A82 /* test.tar in Resources */,
				06F066501FFB763400312A82 /* test_gnu.tar in Resources */,
				06F066341FFB763400312A82 /* test1.xz in Resources */,
				06F0665F1FFB763400312A82 /* test_multi_blocks.7z in Resources */,
				068D070421368617002A6C3B /* test_delta_filter.7z in Resources */,
				06F066711FFB763400312A82 /* test6.bz2 in Resources */,
				06F0666E1FFB763400312A82 /* SWCompressionSourceCode.7z in Resources */,
				06F066311FFB763400312A82 /* test8.gz in Resources */,
				06F066421FFB763400312A82 /* test_win.zip in Resources */,
				0698B10D2106136500A7C551 /* test_big_num_field.tar in Resources */,
				06F0663B1FFB763400312A82 /* test7.xz in Resources */,
				06F066601FFB763400312A82 /* test_7z_copy.7z in Resources */,
				06F0666F1FFB763400312A82 /* test5.bz2 in Resources */,
				06F0666B1FFB763400312A82 /* test_empty_file.7z in Resources */,
				06F066451FFB763400312A82 /* test_zip_lzma.zip in Resources */,
				06F066741FFB763400312A82 /* test2.bz2 in Resources */,
				06F066721FFB763400312A82 /* test7.bz2 in Resources */,
				06F0665B1FFB763400312A82 /* test10.lzma in Resources */,
				06F0663C1FFB763400312A82 /* test3.xz in Resources */,
				06F066591FFB763400312A82 /* test_win.tar in Resources */,
				06F066621FFB763400312A82 /* test_all_timestamps.7z in Resources */,
				06F066251FFB763400312A82 /* test8.answer in Resources */,
				06F066241FFB763400312A82 /* test2.answer in Resources */,
				06F066541FFB763400312A82 /* long_test_oldgnu.tar in Resources */,
				06F066551FFB763400312A82 /* test_empty_cont.tar in Resources */,
				06F066271FFB763400312A82 /* test6.answer in Resources */,
				06F066321FFB763400312A82 /* test.zlib in Resources */,
				06F066671FFB763400312A82 /* test2.7z in Resources */,
				062D591421248758003543BD /* test_delta_filter.xz in Resources */,
				0698B10B2104E11200A7C551 /* test_gnu_inc_format.tar in Resources */,
				06F0661F1FFB763300312A82 /* test3.answer in Resources */,
				06F066281FFB763400312A82 /* test5.gz in Resources */,
				064D01AC20FD077D00CAE058 /* test_unicode_ustar.tar in Resources */,
				06F066361FFB763400312A82 /* test4.xz in Resources */,
				06F066411FFB763400312A82 /* test_empty_dir.zip in Resources */,
				06F066521FFB763400312A82 /* long_test_gnu.tar in Resources */,
				06F066431FFB763400312A82 /* test_unicode.zip in Resources */,
				06F066491FFB763400312A82 /* test_zip64.zip in Resources */,
				06F066761FFB763400312A82 /* test9.bz2 in Resources */,
				06F0662A1FFB763400312A82 /* test4.gz in Resources */,
				06F066301FFB763400312A82 /* test_multi.gz in Resources */,
				06F066371FFB763400312A82 /* test_multi_pad.xz in Resources */,
				06F066651FFB763400312A82 /* test_encrypted_header.7z in Resources */,
				06F066511FFB763400312A82 /* test_empty_dir.tar in Resources */,
				06F0666A1FFB763400312A82 /* test1.7z in Resources */,
				06F066701FFB763400312A82 /* test4.bz2 in Resources */,
				06F066611FFB763400312A82 /* test_single_thread.7z in Resources */,
				06F066691FFB763400312A82 /* test_7z_deflate.7z in Resources */,
				06F066261FFB763400312A82 /* test4.answer in Resources */,
				06F066481FFB763400312A82 /* SWCompressionSourceCode.zip in Resources */,
				06F0665D1FFB763400312A82 /* test8.lzma in Resources */,
				06F0664F1FFB763400312A82 /* test_oldgnu.tar in Resources */,
				06F066211FFB763300312A82 /* test9.answer in Resources */,
				06F066221FFB763300312A82 /* test5.answer in Resources */,
				06F0662C1FFB763400312A82 /* test7.gz in Resources */,
				06F066681FFB763400312A82 /* test_7z_bzip2.7z in Resources */,
				06F066531FFB763400312A82 /* long_test_pax.tar in Resources */,
				06F066391FFB763400312A82 /* test8.xz in Resources */,
				06F0662F1FFB763400312A82 /* test9.gz in Resources */,
				064DF453245618A300D285F3 /* bad_cd_ext_ts.zip in Resources */,
				E66F36242538726E00076A6E /* test_empty.lzma in Resources */,
				06F066751FFB763400312A82 /* test1.bz2 in Resources */,
				064D01A920FD071300CAE058 /* текстовый файл.answer in Resources */,
				06F0662D1FFB763400312A82 /* test6.gz in Resources */,
				E66F362C2538E2B700076A6E /* test_empty.zlib in Resources */,
				06F0664D1FFB763400312A82 /* test_ustar.tar in Resources */,
				06F0665A1FFB763400312A82 /* test11.lzma in Resources */,
				06F066401FFB763400312A82 /* test_zip_bzip2.zip in Resources */,
				06F066461FFB763400312A82 /* test_empty_file.zip in Resources */,
				06F066331FFB763400312A82 /* random_file.zlib in Resources */,
				0698B10F2106344200A7C551 /* test_negative_mtime.tar in Resources */,
				06F066561FFB763400312A82 /* SWCompressionSourceCode.tar in Resources */,
				069864CA21403CE700755D9B /* test_sha256.xz in Resources */,
				06F0663D1FFB763400312A82 /* test2.xz in Resources */,
				06F066351FFB763400312A82 /* test5.xz in Resources */,
				06F066631FFB763400312A82 /* test_complicated_coding_scheme.7z in Resources */,
				06F066641FFB763400312A82 /* test_anti_file.7z in Resources */,
				064D01AD20FD077D00CAE058 /* test_unicode_pax.tar in Resources */,
				06F0665E1FFB763400312A82 /* test_empty_cont.7z in Resources */,
				06F066731FFB763400312A82 /* test3.bz2 in Resources */,
				06F066471FFB763400312A82 /* test_empty_cont.zip in Resources */,
				06D42DA52067B46800C1A98B /* test_custom_extra_field.zip in Resources */,
				06F0663E1FFB763400312A82 /* test6.xz in Resources */,
				06F0666D1FFB763400312A82 /* test_win.7z in Resources */,
				06F066571FFB763400312A82 /* test_empty_file.tar in Resources */,
				06F066441FFB763400312A82 /* test_data_descriptor.zip in Resources */,
				06F066581FFB763400312A82 /* full_test.tar in Resources */,
				06F0662B1FFB763400312A82 /* test3.gz in Resources */,
				06F0664C1FFB763400312A82 /* test_pax.tar in Resources */,
				06F0663A1FFB763400312A82 /* test_multi.xz in Resources */,
				0627A4D320FE521C0023987C /* test_unicode.7z in Resources */,
				06F066381FFB763400312A82 /* test9.xz in Resources */,
				06F066231FFB763300312A82 /* test7.answer in Resources */,
				06F066771FFB763400312A82 /* test8.bz2 in Resources */,
			);
			runOnlyForDeploymentPostprocessing = 0;
		};
/* End PBXResourcesBuildPhase section */

/* Begin PBXShellScriptBuildPhase section */
		062BE32F1FFBADB300343CAD /* Copy BitByteData.framework into test bundle */ = {
			isa = PBXShellScriptBuildPhase;
			buildActionMask = 2147483647;
			files = (
			);
			inputPaths = (
			);
			name = "Copy BitByteData.framework into test bundle";
			outputPaths = (
			);
			runOnlyForDeploymentPostprocessing = 0;
			shellPath = /bin/bash;
			shellScript = "if [[ ${SDK_NAME} == iphone* ]]; then\n    if [[ ! -d ${BUILT_PRODUCTS_DIR}/TestSWCompression.xctest/Frameworks/ ]]; then\n        mkdir -p ${BUILT_PRODUCTS_DIR}/TestSWCompression.xctest/Frameworks/\n    fi\n    cp -a ${PROJECT_DIR}/Carthage/Build/iOS/BitByteData.framework ${BUILT_PRODUCTS_DIR}/TestSWCompression.xctest/Frameworks/\nelif [[ ${SDK_NAME} == appletv* ]]; then\n    if [[ ! -d ${BUILT_PRODUCTS_DIR}/TestSWCompression.xctest/Frameworks/ ]]; then\n        mkdir -p ${BUILT_PRODUCTS_DIR}/TestSWCompression.xctest/Frameworks/\n    fi\n    cp -a ${PROJECT_DIR}/Carthage/Build/tvOS/BitByteData.framework ${BUILT_PRODUCTS_DIR}/TestSWCompression.xctest/Frameworks/\nelif [[ ${SDK_NAME} == watch* ]]; then\n    if [[ ! -d ${BUILT_PRODUCTS_DIR}/TestSWCompression.xctest/Frameworks/ ]]; then\n        mkdir -p ${BUILT_PRODUCTS_DIR}/TestSWCompression.xctest/Frameworks/\n    fi\n    cp -a ${PROJECT_DIR}/Carthage/Build/watchOS/BitByteData.framework ${BUILT_PRODUCTS_DIR}/TestSWCompression.xctest/Frameworks/\nelif [[ ${SDK_NAME} == macos* ]]; then\n    if [[ ! -d ${BUILT_PRODUCTS_DIR}/TestSWCompression.xctest/Contents/Frameworks/ ]]; then\n        mkdir -p ${BUILT_PRODUCTS_DIR}/TestSWCompression.xctest/Contents/Frameworks/\n    fi\n    cp -a ${PROJECT_DIR}/Carthage/Build/Mac/BitByteData.framework ${BUILT_PRODUCTS_DIR}/TestSWCompression.xctest/Contents/Frameworks/\nfi\n\nxattr -rc ${BUILT_PRODUCTS_DIR}\n";
			showEnvVarsInLog = 0;
		};
/* End PBXShellScriptBuildPhase section */

/* Begin PBXSourcesBuildPhase section */
		06BE1AC31DB410F100EE0F59 /* Sources */ = {
			isa = PBXSourcesBuildPhase;
			buildActionMask = 2147483647;
			files = (
				061C06521F0E904600832F0C /* ZipEndOfCentralDirectory.swift in Sources */,
				06BB8F301E0C2C720079FB9E /* LZMA2.swift in Sources */,
				0620F4C31F8E24B6001C9B7A /* CompressionAlgorithm.swift in Sources */,
				06955E491F65C761004D5D79 /* BZip2+Lengths.swift in Sources */,
				06A393391DE0709300182E12 /* GzipArchive.swift in Sources */,
				061C064D1F0E901C00832F0C /* ZipLocalHeader.swift in Sources */,
				063DF10D1DE1F07800F38082 /* Extensions.swift in Sources */,
				0620F4991F8E21F8001C9B7A /* DosAttributes.swift in Sources */,
				0651FEC21F8E2E9100C49646 /* ContainerEntryType+Tar.swift in Sources */,
				06595E0E1F1E8252006501C2 /* 7zFolder.swift in Sources */,
				063DF1131DE1F07800F38082 /* DecodingTree.swift in Sources */,
				06A1727E1FA5C0D90048A89C /* LZMADecoder.swift in Sources */,
				06595E131F1E90C2006501C2 /* 7zCoder.swift in Sources */,
				0620F4B81F8E248C001C9B7A /* ContainerEntryInfo.swift in Sources */,
				06CDFCA81F111D9700292758 /* DeflateError.swift in Sources */,
				069D0FF01E0D6CB600D8AA87 /* LZMARangeDecoder.swift in Sources */,
				0634D9831F5207C30002B675 /* SuffixArray.swift in Sources */,
				0656B8261F8A960700111605 /* TarEntryInfo.swift in Sources */,
				061C06481F0E8FF500832F0C /* ZipCentralDirectoryEntry.swift in Sources */,
				067518361E2A86F700D16354 /* ZipContainer.swift in Sources */,
				06FEAD921F54B9CD00AD016E /* EncodingTree.swift in Sources */,
				068D070221368242002A6C3B /* DeltaFilter.swift in Sources */,
				06A9605B1F1E7D990078E6D1 /* 7zHeader.swift in Sources */,
				064F72241F1E5D4400017297 /* 7zContainer.swift in Sources */,
				06A172831FA5D3770048A89C /* LZMA2Decoder.swift in Sources */,
				061C06571F0E90C800832F0C /* TarError.swift in Sources */,
				06A960561F1E7D0B0078E6D1 /* 7zPackInfo.swift in Sources */,
				06DE29B81FB7024C0098A761 /* ByteReader+Zip.swift in Sources */,
				06BAC5941F8CFF28002443F4 /* ZipEntryInfo.swift in Sources */,
				0625C49F1FB4B92F00A52C43 /* CompressionMethod+7z.swift in Sources */,
				0620F4B31F8E2477001C9B7A /* ContainerEntry.swift in Sources */,
				061C06301F0E8A4900832F0C /* ZlibError.swift in Sources */,
				069D0FFA1E0D6CE900D8AA87 /* LZMALenDecoder.swift in Sources */,
				06A172881FA5DC460048A89C /* LZMAConstants.swift in Sources */,
				06E234821E06A6C200F18798 /* CheckSums.swift in Sources */,
				064512871F82CE63006490BA /* 7zCoder+Equatable.swift in Sources */,
				069AC20D1E02DB1D0041AC13 /* LZMA.swift in Sources */,
				0686A6401FA4C18800E89C9E /* FileSystemType+Gzip.swift in Sources */,
				06A3933A1DE0709300182E12 /* ZlibArchive.swift in Sources */,
				061C063D1F0E8AB700832F0C /* ZipError.swift in Sources */,
				0606CF8120641209002B6EE9 /* BuiltinExtraFields.swift in Sources */,
				0631CB061F81109E00A2E0AB /* Deflate+Constants.swift in Sources */,
				06D95AC11F4C54E0006B46AC /* BZip2+Compress.swift in Sources */,
				06912BD21F5C8F3D0070BB60 /* Deflate+Lengths.swift in Sources */,
				06A9606A1F1E7E0D0078E6D1 /* 7zSubstreamInfo.swift in Sources */,
				0694A74D1F7C0DF00023BC99 /* BurrowsWheeler.swift in Sources */,
				06CC3FDD1F8AAE8B00BD576D /* MsbBitReader+7z.swift in Sources */,
				06A3933B1DE0709300182E12 /* Deflate.swift in Sources */,
				06092A1A1FA4CB0300DE9FD5 /* CompressionMethod.swift in Sources */,
				06A2A30721DB71D900D33ABB /* ZipEntryInfoHelper.swift in Sources */,
				06A960601F1E7DE20078E6D1 /* 7zFileInfo.swift in Sources */,
				061C062B1F0E8A1D00832F0C /* GzipHeader.swift in Sources */,
				069D0FF51E0D6CD000D8AA87 /* LZMABitTreeDecoder.swift in Sources */,
				06A3933C1DE0709300182E12 /* BZip2.swift in Sources */,
				061C06211F0E89D900832F0C /* XZError.swift in Sources */,
				06092A241FA4CC3D00DE9FD5 /* CompressionMethod+Zip.swift in Sources */,
				06A960651F1E7DF60078E6D1 /* 7zCoderInfo.swift in Sources */,
				06ADB2D91EBCEFA60053A188 /* TarContainer.swift in Sources */,
				0602C8DF212184FA00B69EF5 /* LZMAProperties.swift in Sources */,
				0620F4C81F8E24BF001C9B7A /* DecompressionAlgorithm.swift in Sources */,
				0686A6451FA4C47300E89C9E /* FileSystemType+Zip.swift in Sources */,
				06CDFCA31F111D6C00292758 /* BZip2Error.swift in Sources */,
				06D3802E21E36190008B50C6 /* Code.swift in Sources */,
				06CFF6B22078C5A5003B8375 /* TarEntryInfoProvider.swift in Sources */,
				06CC3FE21F8AAF3100BD576D /* ByteReader+XZ.swift in Sources */,
				065D0ADC1F2B9D9100CE2DA8 /* 7zEntryInfo.swift in Sources */,
				06F276DF1F2BAB4A00E67335 /* 7zEntry.swift in Sources */,
				0651461E1FA8E004007F83F4 /* XZStreamHeader.swift in Sources */,
				06E2346C1E068E9600F18798 /* XZArchive.swift in Sources */,
				06CDFC9E1F111D2600292758 /* Deflate+Compress.swift in Sources */,
				0620F4AE1F8E246E001C9B7A /* Container.swift in Sources */,
				0698B10921048FB800A7C551 /* TarCreateError.swift in Sources */,
				0620F4A81F8E2450001C9B7A /* ContainerEntryType.swift in Sources */,
				061C06421F0E8AD500832F0C /* ZipEntry.swift in Sources */,
				061C06351F0E8A5F00832F0C /* ZlibHeader.swift in Sources */,
				06A960511F1E7D040078E6D1 /* 7zStreamInfo.swift in Sources */,
				0620F4941F8E21BC001C9B7A /* Permissions.swift in Sources */,
				06CDFCB21F111DEC00292758 /* LZMA2Error.swift in Sources */,
				06DDB1711F8190D400035BEF /* BZip2+BlockSize.swift in Sources */,
				065146231FA8E20C007F83F4 /* XZBlock.swift in Sources */,
				061C065C1F0E90E600832F0C /* TarEntry.swift in Sources */,
				064F72291F1E638A00017297 /* 7zError.swift in Sources */,
				06CDFCAD1F111DBE00292758 /* LZMAError.swift in Sources */,
				06E6A6391F5C0FBB00D04856 /* CodeLength.swift in Sources */,
				0642998B206017590044BA0C /* ZipExtraField.swift in Sources */,
				0656B82B1F8A979A00111605 /* ByteReader+Tar.swift in Sources */,
				06B689581F278815007C9316 /* 7zProperty.swift in Sources */,
				0686A63B1FA4C07D00E89C9E /* FileSystemType.swift in Sources */,
				06516B76213938B000C9823B /* Sha256.swift in Sources */,
				061C06261F0E8A0300832F0C /* GzipError.swift in Sources */,
				0620F4BE1F8E24AA001C9B7A /* Archive.swift in Sources */,
				062C1D7C1F8FCA9300917968 /* TarExtendedHeader.swift in Sources */,
			);
			runOnlyForDeploymentPostprocessing = 0;
		};
		06F065911FFB761600312A82 /* Sources */ = {
			isa = PBXSourcesBuildPhase;
			buildActionMask = 2147483647;
			files = (
				06F066151FFB763300312A82 /* ZlibTests.swift in Sources */,
				06F066141FFB763300312A82 /* DeflateCompressionTests.swift in Sources */,
				06F066171FFB763300312A82 /* BZip2Tests.swift in Sources */,
				06F066181FFB763300312A82 /* TarTests.swift in Sources */,
				06516B782139505800C9823B /* Sha256Tests.swift in Sources */,
				06B15D9D210E17FC00AF2EA1 /* TarCreateTests.swift in Sources */,
				06F066191FFB763300312A82 /* GzipTests.swift in Sources */,
				06D42DA72067B71000C1A98B /* TestZipExtraField.swift in Sources */,
				06F0661D1FFB763300312A82 /* LzmaTests.swift in Sources */,
				06F0661B1FFB763300312A82 /* XzTests.swift in Sources */,
				06F0661E1FFB763300312A82 /* BZip2CompressionTests.swift in Sources */,
				06F066131FFB763300312A82 /* Constants.swift in Sources */,
				06F0661C1FFB763300312A82 /* SevenZipTests.swift in Sources */,
				06F066161FFB763300312A82 /* ZipTests.swift in Sources */,
			);
			runOnlyForDeploymentPostprocessing = 0;
		};
/* End PBXSourcesBuildPhase section */

/* Begin PBXTargetDependency section */
		06F0659C1FFB761600312A82 /* PBXTargetDependency */ = {
			isa = PBXTargetDependency;
			target = 06BE1AC71DB410F100EE0F59 /* SWCompression */;
			targetProxy = 06F0659B1FFB761600312A82 /* PBXContainerItemProxy */;
		};
/* End PBXTargetDependency section */

/* Begin XCBuildConfiguration section */
		06BE1ADA1DB410F100EE0F59 /* Debug */ = {
			isa = XCBuildConfiguration;
			buildSettings = {
				ALWAYS_SEARCH_USER_PATHS = NO;
				CLANG_ENABLE_OBJC_WEAK = YES;
				CLANG_WARN_BLOCK_CAPTURE_AUTORELEASING = YES;
				CLANG_WARN_BOOL_CONVERSION = YES;
				CLANG_WARN_COMMA = YES;
				CLANG_WARN_CONSTANT_CONVERSION = YES;
				CLANG_WARN_DEPRECATED_OBJC_IMPLEMENTATIONS = YES;
				CLANG_WARN_EMPTY_BODY = YES;
				CLANG_WARN_ENUM_CONVERSION = YES;
				CLANG_WARN_INFINITE_RECURSION = YES;
				CLANG_WARN_INT_CONVERSION = YES;
				CLANG_WARN_NON_LITERAL_NULL_CONVERSION = YES;
				CLANG_WARN_OBJC_IMPLICIT_RETAIN_SELF = YES;
				CLANG_WARN_OBJC_LITERAL_CONVERSION = YES;
				CLANG_WARN_RANGE_LOOP_ANALYSIS = YES;
				CLANG_WARN_STRICT_PROTOTYPES = YES;
				CLANG_WARN_SUSPICIOUS_MOVE = YES;
				CLANG_WARN_UNREACHABLE_CODE = YES;
				CLANG_WARN__DUPLICATE_METHOD_MATCH = YES;
				CURRENT_PROJECT_VERSION = 74;
				DEBUG_INFORMATION_FORMAT = dwarf;
				ENABLE_STRICT_OBJC_MSGSEND = YES;
				ENABLE_TESTABILITY = YES;
				"FRAMEWORK_SEARCH_PATHS[sdk=appletvos*]" = "\"$(SRCROOT)/Carthage/Build/tvOS\"";
				"FRAMEWORK_SEARCH_PATHS[sdk=appletvsimulator*]" = "\"$(SRCROOT)/Carthage/Build/tvOS\"";
				"FRAMEWORK_SEARCH_PATHS[sdk=iphoneos*]" = "\"$(SRCROOT)/Carthage/Build/iOS\"";
				"FRAMEWORK_SEARCH_PATHS[sdk=iphonesimulator*]" = "\"$(SRCROOT)/Carthage/Build/iOS\"";
				"FRAMEWORK_SEARCH_PATHS[sdk=macosx*]" = "\"$(SRCROOT)/Carthage/Build/Mac\"";
				"FRAMEWORK_SEARCH_PATHS[sdk=watchos*]" = "\"$(SRCROOT)/Carthage/Build/watchOS\"";
				"FRAMEWORK_SEARCH_PATHS[sdk=watchsimulator*]" = "\"$(SRCROOT)/Carthage/Build/watchOS\"";
				GCC_NO_COMMON_BLOCKS = YES;
				GCC_OPTIMIZATION_LEVEL = 0;
				GCC_WARN_64_TO_32_BIT_CONVERSION = YES;
				GCC_WARN_ABOUT_RETURN_TYPE = YES;
				GCC_WARN_UNDECLARED_SELECTOR = YES;
				GCC_WARN_UNINITIALIZED_AUTOS = YES;
				GCC_WARN_UNUSED_FUNCTION = YES;
				GCC_WARN_UNUSED_VARIABLE = YES;
				IPHONEOS_DEPLOYMENT_TARGET = 9.0;
				MACOSX_DEPLOYMENT_TARGET = 10.10;
				ONLY_ACTIVE_ARCH = YES;
				OTHER_CODE_SIGN_FLAGS = "--deep";
				OTHER_LDFLAGS = (
					"-framework",
					BitByteData,
				);
				SDKROOT = macosx;
				SUPPORTED_PLATFORMS = "macosx watchsimulator iphonesimulator appletvsimulator watchos appletvos iphoneos";
				SWIFT_OPTIMIZATION_LEVEL = "-Onone";
				SWIFT_VERSION = 5.0;
				TVOS_DEPLOYMENT_TARGET = 9.0;
				VERSIONING_SYSTEM = "apple-generic";
				WATCHOS_DEPLOYMENT_TARGET = 2.0;
			};
			name = Debug;
		};
		06BE1ADB1DB410F100EE0F59 /* Release */ = {
			isa = XCBuildConfiguration;
			buildSettings = {
				ALWAYS_SEARCH_USER_PATHS = NO;
				CLANG_ENABLE_OBJC_WEAK = YES;
				CLANG_WARN_BLOCK_CAPTURE_AUTORELEASING = YES;
				CLANG_WARN_BOOL_CONVERSION = YES;
				CLANG_WARN_COMMA = YES;
				CLANG_WARN_CONSTANT_CONVERSION = YES;
				CLANG_WARN_DEPRECATED_OBJC_IMPLEMENTATIONS = YES;
				CLANG_WARN_EMPTY_BODY = YES;
				CLANG_WARN_ENUM_CONVERSION = YES;
				CLANG_WARN_INFINITE_RECURSION = YES;
				CLANG_WARN_INT_CONVERSION = YES;
				CLANG_WARN_NON_LITERAL_NULL_CONVERSION = YES;
				CLANG_WARN_OBJC_IMPLICIT_RETAIN_SELF = YES;
				CLANG_WARN_OBJC_LITERAL_CONVERSION = YES;
				CLANG_WARN_RANGE_LOOP_ANALYSIS = YES;
				CLANG_WARN_STRICT_PROTOTYPES = YES;
				CLANG_WARN_SUSPICIOUS_MOVE = YES;
				CLANG_WARN_UNREACHABLE_CODE = YES;
				CLANG_WARN__DUPLICATE_METHOD_MATCH = YES;
				CURRENT_PROJECT_VERSION = 74;
				DEBUG_INFORMATION_FORMAT = "dwarf-with-dsym";
				ENABLE_STRICT_OBJC_MSGSEND = YES;
				"FRAMEWORK_SEARCH_PATHS[sdk=appletvos*]" = "\"$(SRCROOT)/Carthage/Build/tvOS\"";
				"FRAMEWORK_SEARCH_PATHS[sdk=appletvsimulator*]" = "\"$(SRCROOT)/Carthage/Build/tvOS\"";
				"FRAMEWORK_SEARCH_PATHS[sdk=iphoneos*]" = "\"$(SRCROOT)/Carthage/Build/iOS\"";
				"FRAMEWORK_SEARCH_PATHS[sdk=iphonesimulator*]" = "\"$(SRCROOT)/Carthage/Build/iOS\"";
				"FRAMEWORK_SEARCH_PATHS[sdk=macosx*]" = "\"$(SRCROOT)/Carthage/Build/Mac\"";
				"FRAMEWORK_SEARCH_PATHS[sdk=watchos*]" = "\"$(SRCROOT)/Carthage/Build/watchOS\"";
				"FRAMEWORK_SEARCH_PATHS[sdk=watchsimulator*]" = "\"$(SRCROOT)/Carthage/Build/watchOS\"";
				GCC_NO_COMMON_BLOCKS = YES;
				GCC_WARN_64_TO_32_BIT_CONVERSION = YES;
				GCC_WARN_ABOUT_RETURN_TYPE = YES;
				GCC_WARN_UNDECLARED_SELECTOR = YES;
				GCC_WARN_UNINITIALIZED_AUTOS = YES;
				GCC_WARN_UNUSED_FUNCTION = YES;
				GCC_WARN_UNUSED_VARIABLE = YES;
				IPHONEOS_DEPLOYMENT_TARGET = 9.0;
				MACOSX_DEPLOYMENT_TARGET = 10.10;
				OTHER_CODE_SIGN_FLAGS = "--deep";
				OTHER_LDFLAGS = (
					"-framework",
					BitByteData,
				);
				SDKROOT = macosx;
				SUPPORTED_PLATFORMS = "macosx iphoneos iphonesimulator appletvos appletvsimulator watchos watchsimulator";
				SWIFT_COMPILATION_MODE = wholemodule;
				SWIFT_VERSION = 5.0;
				TVOS_DEPLOYMENT_TARGET = 9.0;
				VERSIONING_SYSTEM = "apple-generic";
				WATCHOS_DEPLOYMENT_TARGET = 2.0;
			};
			name = Release;
		};
		06BE1ADD1DB410F100EE0F59 /* Debug */ = {
			isa = XCBuildConfiguration;
			buildSettings = {
				APPLICATION_EXTENSION_API_ONLY = YES;
				DEFINES_MODULE = YES;
				DYLIB_COMPATIBILITY_VERSION = 1;
				DYLIB_CURRENT_VERSION = 74;
				DYLIB_INSTALL_NAME_BASE = "@rpath";
				INFOPLIST_FILE = SWCompression.xcodeproj/SWCompression.plist;
				INSTALL_PATH = "$(LOCAL_LIBRARY_DIR)/Frameworks";
				LD_RUNPATH_SEARCH_PATHS = (
					"$(inherited)",
					"@loader_path/Frameworks",
					"@executable_path/Frameworks",
					"@loader_path/../Frameworks",
					"@executable_path/../Frameworks",
				);
				OTHER_LDFLAGS = (
					"-framework",
					BitByteData,
				);
				PRODUCT_BUNDLE_IDENTIFIER = me.tsolomko.SWCompression;
				PRODUCT_NAME = "$(TARGET_NAME)";
				SKIP_INSTALL = YES;
			};
			name = Debug;
		};
		06BE1ADE1DB410F100EE0F59 /* Release */ = {
			isa = XCBuildConfiguration;
			buildSettings = {
				APPLICATION_EXTENSION_API_ONLY = YES;
				DEFINES_MODULE = YES;
				DYLIB_COMPATIBILITY_VERSION = 1;
				DYLIB_CURRENT_VERSION = 74;
				DYLIB_INSTALL_NAME_BASE = "@rpath";
				INFOPLIST_FILE = SWCompression.xcodeproj/SWCompression.plist;
				INSTALL_PATH = "$(LOCAL_LIBRARY_DIR)/Frameworks";
				LD_RUNPATH_SEARCH_PATHS = (
					"$(inherited)",
					"@loader_path/Frameworks",
					"@executable_path/Frameworks",
					"@loader_path/../Frameworks",
					"@executable_path/../Frameworks",
				);
				OTHER_LDFLAGS = (
					"-framework",
					BitByteData,
				);
				PRODUCT_BUNDLE_IDENTIFIER = me.tsolomko.SWCompression;
				PRODUCT_NAME = "$(TARGET_NAME)";
				SKIP_INSTALL = YES;
			};
			name = Release;
		};
		06F0659E1FFB761600312A82 /* Debug */ = {
			isa = XCBuildConfiguration;
			buildSettings = {
				COPY_PHASE_STRIP = NO;
				INFOPLIST_FILE = SWCompression.xcodeproj/TestSWCompression.plist;
				LD_RUNPATH_SEARCH_PATHS = (
					"$(inherited)",
					"@loader_path/Frameworks",
					"@executable_path/Frameworks",
					"@loader_path/../Frameworks",
					"@executable_path/../Frameworks",
				);
				PRODUCT_BUNDLE_IDENTIFIER = me.tsolomko.TestSWCompression;
				PRODUCT_NAME = "$(TARGET_NAME)";
			};
			name = Debug;
		};
		06F0659F1FFB761600312A82 /* Release */ = {
			isa = XCBuildConfiguration;
			buildSettings = {
				COPY_PHASE_STRIP = NO;
				INFOPLIST_FILE = SWCompression.xcodeproj/TestSWCompression.plist;
				LD_RUNPATH_SEARCH_PATHS = (
					"$(inherited)",
					"@loader_path/Frameworks",
					"@executable_path/Frameworks",
					"@loader_path/../Frameworks",
					"@executable_path/../Frameworks",
				);
				PRODUCT_BUNDLE_IDENTIFIER = me.tsolomko.TestSWCompression;
				PRODUCT_NAME = "$(TARGET_NAME)";
			};
			name = Release;
		};
/* End XCBuildConfiguration section */

/* Begin XCConfigurationList section */
		06BE1AC21DB410F100EE0F59 /* Build configuration list for PBXProject "SWCompression" */ = {
			isa = XCConfigurationList;
			buildConfigurations = (
				06BE1ADA1DB410F100EE0F59 /* Debug */,
				06BE1ADB1DB410F100EE0F59 /* Release */,
			);
			defaultConfigurationIsVisible = 0;
			defaultConfigurationName = Release;
		};
		06BE1ADC1DB410F100EE0F59 /* Build configuration list for PBXNativeTarget "SWCompression" */ = {
			isa = XCConfigurationList;
			buildConfigurations = (
				06BE1ADD1DB410F100EE0F59 /* Debug */,
				06BE1ADE1DB410F100EE0F59 /* Release */,
			);
			defaultConfigurationIsVisible = 0;
			defaultConfigurationName = Release;
		};
		06F0659D1FFB761600312A82 /* Build configuration list for PBXNativeTarget "TestSWCompression" */ = {
			isa = XCConfigurationList;
			buildConfigurations = (
				06F0659E1FFB761600312A82 /* Debug */,
				06F0659F1FFB761600312A82 /* Release */,
			);
			defaultConfigurationIsVisible = 0;
			defaultConfigurationName = Release;
		};
/* End XCConfigurationList section */
	};
	rootObject = 06BE1ABF1DB410F100EE0F59 /* Project object */;
}<|MERGE_RESOLUTION|>--- conflicted
+++ resolved
@@ -948,11 +948,7 @@
 				};
 			};
 			buildConfigurationList = 06BE1AC21DB410F100EE0F59 /* Build configuration list for PBXProject "SWCompression" */;
-<<<<<<< HEAD
 			compatibilityVersion = "Xcode 10.0";
-=======
-			compatibilityVersion = "Xcode 9.3";
->>>>>>> fc38cc19
 			developmentRegion = en;
 			hasScannedForEncodings = 0;
 			knownRegions = (
